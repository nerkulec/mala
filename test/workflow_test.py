import importlib
import os

import mala
import numpy as np
import pytest

from mala.datahandling.data_repo import data_repo_path
data_path = os.path.join(data_repo_path, "Al36")
data_path_ldos = os.path.join(data_repo_path, "Be2")
# Control how much the loss should be better after training compared to
# before. This value is fairly high, but we're training on absolutely
# minimal amounts of data.
desired_loss_improvement_factor = 1

# Control the accuracies for the postprocessing routines.
accuracy_electrons = 1e-11
accuracy_total_energy = 1.5
accuracy_band_energy = 1
accuracy_predictions = 5e-2


class TestFullWorkflow:
    """Tests an entire MALA workflow."""

    def test_network_training(self):
        """Test whether MALA can train a NN."""

        test_trainer = self.__simple_training()
        assert desired_loss_improvement_factor * \
               test_trainer.initial_test_loss > test_trainer.final_test_loss

    @pytest.mark.skipif(importlib.util.find_spec("lammps") is None,
                        reason="LAMMPS is currently not part of the pipeline.")
    def test_preprocessing(self):
        """
        Test whether MALA can preprocess data.

        This means reading the LDOS from cube files and calculating
        SNAP descriptors.
        The data necessary for this is currently not in the data repo!
        """

        # Set up parameters.
        test_parameters = mala.Parameters()
        test_parameters.descriptors.descriptor_type = "SNAP"
        test_parameters.descriptors.twojmax = 6
        test_parameters.descriptors.rcutfac = 4.67637
        test_parameters.descriptors.descriptors_contain_xyz = True
        test_parameters.targets.target_type = "LDOS"
        test_parameters.targets.ldos_gridsize = 11
        test_parameters.targets.ldos_gridspacing_ev = 2.5
        test_parameters.targets.ldos_gridoffset_ev = -5

        # Create a DataConverter, and add snapshots to it.
        data_converter = mala.DataConverter(test_parameters)
<<<<<<< HEAD
        data_converter.add_snapshot_qeout_cube("Be.pw.scf.out", data_path_ldos,
                                               os.path.join("cubes", "tmp.pp*Be_ldos.cube"),
                                               data_path_ldos,
                                               output_units="1/(Ry*Bohr^3)")
=======
        data_converter.add_snapshot_qeout_cube(os.path.join(data_path_ldos,"Be.pw.scf.out"),
                                               os.path.join(data_path_ldos, "cubes",
                                                            "tmp.pp*Be_ldos.cube"),
                                               output_units="1/Ry")
>>>>>>> 40337b12

        data_converter.convert_snapshots("./", naming_scheme="Be_snapshot*")

        # Compare against
        input_data = np.load("Be_snapshot0.in.npy")
        input_data_shape = np.shape(input_data)
        assert input_data_shape[0] == 18 and input_data_shape[1] == 18 and \
               input_data_shape[2] == 27 and input_data_shape[3] == 33

        output_data = np.load("Be_snapshot0.out.npy")
        output_data_shape = np.shape(output_data)
        assert output_data_shape[0] == 18 and output_data_shape[1] == 18 and\
               output_data_shape[2] == 27 and output_data_shape[3] == 11

    def test_postprocessing_from_dos(self):
        """
        Test whether MALA can postprocess data (DOS).

        This means calculating band energy and number of electrons from
        LDOS. Total energy is tested further below.
        """
        # Set up parameters.
        test_parameters = mala.Parameters()
        test_parameters.targets.target_type = "DOS"
        test_parameters.targets.ldos_gridsize = 250
        test_parameters.targets.ldos_gridspacing_ev = 0.1
        test_parameters.targets.ldos_gridoffset_ev = -10

        # Create a target calculator to perform postprocessing.
        dos = mala.Target(test_parameters)
        dos.read_additional_calculation_data("qe.out", os.path.join(
                                             data_path, "Al.pw.scf.out"))
        dos_data = np.load(os.path.join(data_path, "Al_dos.npy"))

        # Calculate energies
        self_consistent_fermi_energy = dos. \
            get_self_consistent_fermi_energy_ev(dos_data)
        number_of_electrons = dos. \
            get_number_of_electrons(dos_data, fermi_energy_eV=
                                    self_consistent_fermi_energy)
        band_energy = dos.get_band_energy(dos_data,
                                          fermi_energy_eV=
                                          self_consistent_fermi_energy)

        assert np.isclose(number_of_electrons, dos.number_of_electrons_exact,
                          atol=accuracy_electrons)
        assert np.isclose(band_energy, dos.band_energy_dft_calculation,
                          atol=accuracy_band_energy)

    def test_postprocessing(self):
        """
        Test whether MALA can postprocess data (from LDOS)

        This means calculating band energy and number of electrons from
        LDOS. Total energy is tested further below.
        """
        # Set up parameters.
        test_parameters = mala.Parameters()
        test_parameters.targets.target_type = "LDOS"
        test_parameters.targets.ldos_gridsize = 11
        test_parameters.targets.ldos_gridspacing_ev = 2.5
        test_parameters.targets.ldos_gridoffset_ev = -5

        # Create a target calculator to perform postprocessing.
        ldos = mala.Target(test_parameters)
        ldos.read_additional_calculation_data("qe.out", os.path.join(
                                              data_path_ldos,
                                               "Be.pw.scf.out"))
        ldos_data = ldos.convert_units(
            np.load(os.path.join(data_path_ldos, "Be_ldos.npy")),
            "1/(eV*Bohr^3)")

        # Calculate energies
        self_consistent_fermi_energy = ldos. \
            get_self_consistent_fermi_energy_ev(ldos_data)
        number_of_electrons = ldos. \
            get_number_of_electrons(ldos_data, fermi_energy_eV=
                                    self_consistent_fermi_energy)
        band_energy = ldos.get_band_energy(ldos_data,
                                           fermi_energy_eV=
                                           self_consistent_fermi_energy)

        assert np.isclose(number_of_electrons, ldos.number_of_electrons_exact,
                          atol=accuracy_electrons)
        assert np.isclose(band_energy, ldos.band_energy_dft_calculation,
                          atol=accuracy_band_energy)

    @pytest.mark.skipif(importlib.util.find_spec("total_energy") is None,
                        reason="QE is currently not part of the pipeline.")
    def test_total_energy_from_dos_density(self):
        """
        Test whether MALA can calculate the total energy using the DOS+Density.

        This means calculating energies from the DOS and density.
        """
        # Set up parameters.
        test_parameters = mala.Parameters()
        test_parameters.targets.target_type = "LDOS"
        test_parameters.targets.ldos_gridsize = 11
        test_parameters.targets.ldos_gridspacing_ev = 2.5
        test_parameters.targets.ldos_gridoffset_ev = -5
        test_parameters.targets.pseudopotential_path = data_path_ldos
        # Create a target calculator to perform postprocessing.
        ldos = mala.Target(test_parameters)
        dens = mala.Density.from_ldos(ldos)
        ldos.read_additional_calculation_data("qe.out", os.path.join(
                                              data_path_ldos, "Be.pw.scf.out"))
        dos_data = np.load(os.path.join(data_path_ldos, "Be_dos.npy"))
<<<<<<< HEAD
        dens_data = dens.convert_units(
            np.load(os.path.join(data_path_ldos, "Be_dens.npy")),
            "1/Bohr^3")
        dos = mala.DOS.from_ldos(ldos)
=======
        dens_data = np.load(os.path.join(data_path_ldos, "Be_dens.npy"))
        dos = mala.DOS.from_ldos_calculator(ldos)
>>>>>>> 40337b12

        # Calculate energies
        self_consistent_fermi_energy = dos. \
            get_self_consistent_fermi_energy_ev(dos_data)

        total_energy = ldos.get_total_energy(dos_data=dos_data,
                                             density_data=dens_data,
                                             fermi_energy_eV=
                                             self_consistent_fermi_energy)
        assert np.isclose(total_energy, ldos.total_energy_dft_calculation,
                          atol=accuracy_total_energy)

    @pytest.mark.skipif(importlib.util.find_spec("total_energy") is None,
                        reason="QE is currently not part of the pipeline.")
    def test_total_energy_from_ldos(self):
        """
        Test whether MALA can calculate the total energy using the LDOS.

        This means calculating energies from the LDOS.
        """
        # Set up parameters.
        test_parameters = mala.Parameters()
        test_parameters.targets.target_type = "LDOS"
        test_parameters.targets.ldos_gridsize = 11
        test_parameters.targets.ldos_gridspacing_ev = 2.5
        test_parameters.targets.ldos_gridoffset_ev = -5
        test_parameters.targets.pseudopotential_path = data_path_ldos

        # Create a target calculator to perform postprocessing.
        ldos = mala.Target(test_parameters)
        ldos.read_additional_calculation_data("qe.out", os.path.join(
                                              data_path_ldos,
                                              "Be.pw.scf.out"))
        ldos_data = ldos.convert_units(
            np.load(os.path.join(data_path_ldos, "Be_ldos.npy")),
            in_units="1/(eV*Bohr^3)")

        # Calculate energies
        self_consistent_fermi_energy = ldos. \
            get_self_consistent_fermi_energy_ev(ldos_data)
        total_energy = ldos.get_total_energy(ldos_data,
                                             fermi_energy_eV=
                                             self_consistent_fermi_energy)
        assert np.isclose(total_energy, ldos.total_energy_dft_calculation,
                          atol=accuracy_total_energy)

    def test_training_with_postprocessing(self):
        """Test if a trained network can be loaded for postprocessing."""
        self.__simple_training(save_network=True)
        self.__use_trained_network()

    def test_training_with_postprocessing_data_repo(self):
        """
        Test if a trained network can be loaded for postprocessing.

        For this test, a network from the data repo will be loaded.
        If this does not work, it's most likely because someting in the MALA
        parameters changed.
        """
        self.__simple_training(save_network=True)
        self.__use_trained_network(os.path.join(data_repo_path,
                                                "workflow_test/"))

    @staticmethod
    def __simple_training(save_network=False):
        """Perform a simple training and save it, if necessary."""
        # Set up parameters.
        test_parameters = mala.Parameters()
        test_parameters.data.data_splitting_type = "by_snapshot"
        test_parameters.data.input_rescaling_type = "feature-wise-standard"
        test_parameters.data.output_rescaling_type = "normal"
        test_parameters.network.layer_activations = ["ReLU"]
        test_parameters.running.max_number_epochs = 400
        test_parameters.running.mini_batch_size = 40
        test_parameters.running.learning_rate = 0.00001
        test_parameters.running.trainingtype = "Adam"

        # Load data.
        data_handler = mala.DataHandler(test_parameters)
        data_handler.add_snapshot("Al_debug_2k_nr0.in.npy", data_path,
                                  "Al_debug_2k_nr0.out.npy", data_path, "tr",
                                  output_units="1/(Ry*Bohr^3)")
        data_handler.add_snapshot("Al_debug_2k_nr1.in.npy", data_path,
                                  "Al_debug_2k_nr1.out.npy", data_path, "va",
                                  output_units="1/(Ry*Bohr^3)")
        data_handler.add_snapshot("Al_debug_2k_nr2.in.npy", data_path,
                                  "Al_debug_2k_nr2.out.npy", data_path, "te",
                                  output_units="1/(Ry*Bohr^3)")
        data_handler.prepare_data()

        # Train a network.
        test_parameters.network.layer_sizes = [
            data_handler.get_input_dimension(),
            100,
            data_handler.get_output_dimension()]

        # Setup network and trainer.
        test_network = mala.Network(test_parameters)
        test_trainer = mala.Trainer(test_parameters, test_network,
                                    data_handler)
        test_trainer.train_network()

        # Save, if necessary.
        if save_network:
            params_path = "workflow_test_params.json"
            network_path = "workflow_test_network.pth"
            input_scaler_path = "workflow_test_iscaler.pkl"
            output_scaler_path = "workflow_test_oscaler.pkl"
            test_parameters.save(params_path)
            test_network.save_network(network_path)
            data_handler.input_data_scaler.save(input_scaler_path)
            data_handler.output_data_scaler.save(output_scaler_path)

        return test_trainer

    @staticmethod
    def __use_trained_network(save_path="./"):
        """Use a trained network to make a prediction."""

        params_path = os.path.join(save_path, "workflow_test_params.json")
        network_path = os.path.join(save_path, "workflow_test_network.pth")
        input_scaler_path = os.path.join(save_path, "workflow_test_iscaler.pkl")
        output_scaler_path = os.path.join(save_path, "workflow_test_oscaler.pkl")

        # Load parameters, network and data scalers.
        new_parameters = mala.Parameters.load_from_file(params_path,
                                                        no_snapshots=True)
        new_parameters.targets.target_type = "LDOS"
        new_parameters.targets.ldos_gridsize = 250
        new_parameters.targets.ldos_gridspacing_ev = 0.1
        new_parameters.targets.ldos_gridoffset_ev = -10
        new_parameters.data.use_lazy_loading = True
        new_network = mala.Network.load_from_file(new_parameters, network_path)
        iscaler = mala.DataScaler.load_from_file(input_scaler_path)
        oscaler = mala.DataScaler.load_from_file(output_scaler_path)

        # Load data.
        inference_data_handler = mala.DataHandler(new_parameters,
                                                  input_data_scaler=iscaler,
                                                  output_data_scaler=oscaler)
        inference_data_handler.add_snapshot("Al_debug_2k_nr2.in.npy",
                                            data_path,
                                            "Al_debug_2k_nr2.out.npy",
                                            data_path, "te",
                                            output_units="1/(Ry*Bohr^3)")
        inference_data_handler.prepare_data(reparametrize_scaler=False)

        # Instantiate and use a Tester object.
        tester = mala.Tester(new_parameters, new_network,
                             inference_data_handler)
        actual_ldos, predicted_ldos = tester.test_snapshot(0)
        ldos_calculator = inference_data_handler.target_calculator
        ldos_calculator.read_additional_calculation_data("qe.out", os.path.join(
                                                         data_path,
                                                         "Al.pw.scf.out"))
        band_energy_predicted = ldos_calculator.get_band_energy(predicted_ldos)
        band_energy_actual = ldos_calculator.get_band_energy(actual_ldos)
        nr_electrons_predicted = ldos_calculator.\
            get_number_of_electrons(predicted_ldos)
        nr_electrons_actual = ldos_calculator.\
            get_number_of_electrons(actual_ldos)

        # Check whether the prediction is accurate enough.
        assert np.isclose(band_energy_predicted, band_energy_actual,
                          atol=accuracy_predictions)
        assert np.isclose(nr_electrons_predicted, nr_electrons_actual,
                          atol=accuracy_predictions)<|MERGE_RESOLUTION|>--- conflicted
+++ resolved
@@ -54,17 +54,10 @@
 
         # Create a DataConverter, and add snapshots to it.
         data_converter = mala.DataConverter(test_parameters)
-<<<<<<< HEAD
-        data_converter.add_snapshot_qeout_cube("Be.pw.scf.out", data_path_ldos,
-                                               os.path.join("cubes", "tmp.pp*Be_ldos.cube"),
-                                               data_path_ldos,
-                                               output_units="1/(Ry*Bohr^3)")
-=======
         data_converter.add_snapshot_qeout_cube(os.path.join(data_path_ldos,"Be.pw.scf.out"),
                                                os.path.join(data_path_ldos, "cubes",
                                                             "tmp.pp*Be_ldos.cube"),
-                                               output_units="1/Ry")
->>>>>>> 40337b12
+                                               output_units="1/(Ry*Bohr^3)")
 
         data_converter.convert_snapshots("./", naming_scheme="Be_snapshot*")
 
@@ -173,15 +166,10 @@
         ldos.read_additional_calculation_data("qe.out", os.path.join(
                                               data_path_ldos, "Be.pw.scf.out"))
         dos_data = np.load(os.path.join(data_path_ldos, "Be_dos.npy"))
-<<<<<<< HEAD
         dens_data = dens.convert_units(
             np.load(os.path.join(data_path_ldos, "Be_dens.npy")),
             "1/Bohr^3")
-        dos = mala.DOS.from_ldos(ldos)
-=======
-        dens_data = np.load(os.path.join(data_path_ldos, "Be_dens.npy"))
         dos = mala.DOS.from_ldos_calculator(ldos)
->>>>>>> 40337b12
 
         # Calculate energies
         self_consistent_fermi_energy = dos. \
