--- conflicted
+++ resolved
@@ -64,11 +64,8 @@
 # test_parameters.network.nn_type = "gru"
 
 test_parameters.network.num_hidden_layers = 1
-<<<<<<< HEAD
-test_parameters.network.layer_sizes = [data_handler.input_dimension, 100,
-=======
+
 test_parameters.network.layer_sizes = [data_handler.input_dimension,100,
->>>>>>> 87e26339
                                        data_handler.output_dimension]
 
 if test_parameters.network.nn_type == "lstm" or \
