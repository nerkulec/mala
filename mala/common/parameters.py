"""Collection of all parameter related classes and functions."""
import os
import pickle
import warnings

try:
    import horovod.torch as hvd
except ModuleNotFoundError:
    warnings.warn("You either don't have Horovod installed or it is not "
                  "configured correctly. You can still train networks, but "
                  "attempting to set parameters.training.use_horovod = "
                  "True WILL cause a crash.", stacklevel=3)
import torch

from mala.common.printout import printout, set_horovod_status



class ParametersBase:
    """Base parameter class for MALA."""

    def __init__(self,):
        self._configuration = {"gpu": False, "horovod": False}
        pass

    def show(self, indent=""):
        """
        Print name and values of all attributes of this object.

        Parameters
        ----------
        indent : string
            The indent used in the list with which the parameter
            shows itself.

        """
        for v in vars(self):
            printout(indent + '%-15s: %s' % (v, getattr(self, v)))

    def _update_gpu(self, new_gpu):
        self._configuration["gpu"] = new_gpu

    def _update_horovod(self, new_horovod):
        self._configuration["horovod"] = new_horovod


class ParametersNetwork(ParametersBase):
    """
    Parameters necessary for constructing a neural network.

    Attributes
    ----------
    nn_type : string
        Type of the neural network that will be used. Currently supported is
        only feed-forward, which is also the default

    layer_sizes : list
        A list of integers detailing the sizes of the layer of the neural
        network. Please note that the input layer is included therein.
        Default: [10,10,0]

    layer_activations: list
        A list of strings detailing the activation functions to be used
        by the neural network. If the dimension of layer_activations is
        smaller than the dimension of layer_sizes-1, than the first entry
        is used for all layers.
        Currently supported activation functions are:

            - Sigmoid (default)
            - ReLU
            - LeakyReLU

    loss_function_type: string
        Loss function for the neural network
        Currently supported loss functions include:

            - mse (Mean squared error; default)
    """

    def __init__(self):
        super(ParametersNetwork, self).__init__()
        self.nn_type = "feed-forward"
        self.layer_sizes = [10, 10, 10]
        self.layer_activations = ["Sigmoid"]
        self.loss_function_type = "mse"


class ParametersDescriptors(ParametersBase):
    """
    Parameters necessary for calculating/parsing input descriptors.

    Attributes
    ----------
    descriptor_type : string
        Type of descriptors that is used to represent the atomic fingerprint.
        Currently only "SNAP" is supported.

    twojmax : int
        SNAP calculation: 2*jmax-parameter used for calculation of SNAP
        descriptors. Default value for jmax is 5, so default value for
        twojmax is 10.

    rcutfac: float
        SNAP calculation: radius cutoff factor for the fingerprint sphere in
        Angstroms. Default value is 4.67637.

    lammps_compute_file: string
        SNAP calculation: LAMMPS input file that is used to calculate the
        SNAP descriptors. If this string is empty, the standard LAMMPS input
        file found in this repository will be used (recommended).

    """

    def __init__(self):
        super(ParametersDescriptors, self).__init__()
        self.descriptor_type = "SNAP"
        self.twojmax = 10
        self.rcutfac = 4.67637
        self.lammps_compute_file = ""


class ParametersTargets(ParametersBase):
    """
    Parameters necessary for calculating/parsing output quantites.

    Attributes
    ----------
    target_type : string
        Number of points in the energy grid that is used to calculate the
        (L)DOS.

    ldos_gridsize : float
        Gridspacing of the energy grid the (L)DOS is evaluated on [eV].

    ldos_gridspacing_ev: float
        SNAP calculation: radius cutoff factor for the fingerprint sphere in
        Angstroms. Default value is 4.67637.

    ldos_gridoffset_ev: float
        Lowest energy value on the (L)DOS energy grid [eV].


    """

    def __init__(self):
        super(ParametersTargets, self).__init__()
        self.target_type = "LDOS"
        self.ldos_gridsize = 0
        self.ldos_gridspacing_ev = 0
        self.ldos_gridoffset_ev = 0
        self.restrict_targets = "zero_out_negative"
        self.pseudopotential_path = None

    @property
    def restrict_targets(self):
        """Control if and how targets are restricted to physical values.."""
        return self._restrict_targets

    @restrict_targets.setter
    def restrict_targets(self, value):
        if value != "zero_out_negative" and value != "absolute_values":
            self._restrict_targets = None
        else:
            self._restrict_targets = value


class ParametersData(ParametersBase):
    """
    Parameters necessary for loading and preprocessing data.

    Attributes
    ----------
    descriptors_contain_xyz : bool
        Legacy option. If True, it is assumed that the first three entries of
        the descriptor vector are the xyz coordinates and they are cut from the
        descriptor vector. If False, no such cutting is peformed.

    snapshot_directories_list : list
        A list of all added snapshots.

    data_splitting_type : string
        Specify how the data for validation, test and training is splitted.
        Currently the only supported option is by_snapshot,
        which splits the data by snapshot boundaries. It is also the default.

    data_splitting_snapshots : list
        Details how (and which!) snapshots are used for what:

          - te: This snapshot will be a testing snapshot.
          - tr: This snapshot will be a training snapshot.
          - va: This snapshot will be a validation snapshot.

        Please note that the length of this list and the number of snapshots
        must be identical. The first element of this list will be used
        to characterize the first snapshot, the second element for the second
        snapshot etc.

    input_rescaling_type : string
        Specifies how input quantities are normalized.
        Options:

            - "None": No normalization is applied.
            - "standard": Standardization (Scale to mean 0, standard
              deviation 1)
            - "normal": Min-Max scaling (Scale to be in range 0...1)
            - "feature-wise-standard": Row Standardization (Scale to mean 0,
              standard deviation 1)
            - "feature-wise-normal": Row Min-Max scaling (Scale to be in range
              0...1)

    output_rescaling_type : string
        Specifies how output quantities are normalized.
        Options:

            - "None": No normalization is applied.
            - "standard": Standardization (Scale to mean 0,
                standard deviation 1)
            - "normal": Min-Max scaling (Scale to be in range 0...1)
            - "feature-wise-standard": Row Standardization (Scale to mean 0,
                standard deviation 1)
            - "feature-wise-normal": Row Min-Max scaling (Scale to be in
                range 0...1)

    use_lazy_loading : bool
        If True, data is lazily loaded, i.e. only the snapshots that are
        currently needed will be kept in memory. This greatly reduces memory
        demands, but adds additional computational time.
    """

    def __init__(self):
        super(ParametersData, self).__init__()
        self.descriptors_contain_xyz = True
        self.snapshot_directories_list = []
        self.data_splitting_type = "by_snapshot"
        # self.data_splitting_percent = [0,0,0]
        self.data_splitting_snapshots = []
        self.input_rescaling_type = "None"
        self.output_rescaling_type = "None"
        self.use_lazy_loading = False


class ParametersRunning(ParametersBase):
    """
    Parameters needed for network runs (train, test or inference).

    Some of these parameters only apply to either the train or test or
    inference case.

    Attributes
    ----------
    trainingtype : string
        Training type to be used. Supported options at the moment:

            - SGD: Stochastic gradient descent.
            - Adam: Adam Optimization Algorithm

    learning_rate : float
        Learning rate for chosen optimization algorithm. Default: 0.5.

    max_number_epochs : int
        Maximum number of epochs to train for. Default: 100.

    verbosity : bool
        If True, training output is shown during training. Default: True.

    mini_batch_size : int
        Size of the mini batch for the optimization algorihm. Default: 10.

    weight_decay : float
        Weight decay for regularization. Always refers to L2 regularization.
        Default: 0.

    early_stopping_epochs : int
        Number of epochs the validation accuracy is allowed to not improve by
        at leastearly_stopping_threshold, before we terminate. If 0, no
        early stopping is performed. Default: 0.

    early_stopping_threshold : float
        If the validation accuracy does not improve by at least threshold for
        early_stopping_epochs epochs, training is terminated:
        validation_loss < validation_loss_old * (1+early_stopping_threshold),
        or patience counter will go up.
        Default: 0. Numbers bigger than 0 can make early stopping very
        aggresive.

    learning_rate_scheduler : string
        Learning rate scheduler to be used. If not None, an instance of the
        corresponding pytorch class will be used to manage the learning rate
        schedule.
        Options:

            - None: No learning rate schedule will be used.
            - "ReduceLROnPlateau": The learning rate will be reduced when the
              validation loss is plateauing.

    learning_rate_decay : float
        Decay rate to be used in the learning rate (if the chosen scheduler
        supports that).
        Default: 0.1

    learning_rate_patience : int
        Patience parameter used in the learning rate schedule (how long the
        validation loss has to plateau before the schedule takes effect).
        Default: 0.

    use_compression : bool
        If True and horovod is used, horovod compression will be used for
        allreduce communication. This can improve performance.

    kwargs : dict
        Dictionary for keyword arguments for horovod.

    sampler : dict
        Dictionary with samplers.

    use_shuffling_for_samplers :
        If True, the training data will be shuffled in between epochs.
        If lazy loading is selected, then this shuffling will be done on
        a "by snapshot" basis.

    checkpoints_each_epoch : int
        If not 0, checkpoint files will be saved after eac
        checkpoints_each_epoch epoch.

    checkpoint_name : string
        Name used for the checkpoints. Using this, multiple runs
        can be performed in the same directory.

    visualisation : int
        If True then Tensorboard is activated for visualisation
        case 0: No tensorboard activated
        case 1: tensorboard activated with Loss and learning rate
        case 2; additonally weights and biases and gradient  

    inference_data_grid : list
        List holding the grid to be used for inference in the form of
        [x,y,z].
    """

    def __init__(self):
        super(ParametersRunning, self).__init__()
        self.trainingtype = "SGD"
        self.learning_rate = 0.5
        self.max_number_epochs = 100
        self.verbosity = True
        self.mini_batch_size = 10
        self.weight_decay = 0
        self.early_stopping_epochs = 0
        self.early_stopping_threshold = 0
        self.learning_rate_scheduler = None
        self.learning_rate_decay = 0.1
        self.learning_rate_patience = 0
        self.use_compression = False
        self.kwargs = {'num_workers': 0, 'pin_memory': False}
        self.sampler = {"train_sampler": None, "validate_sampler": None,
                        "test_sampler": None}
        self.use_shuffling_for_samplers = True
        self.checkpoints_each_epoch = 0
        self.checkpoint_name = "checkpoint_mala"
        self.visualisation = 0
        # default visualisation_dir= "~/log_dir"
        self.visualisation_dir= os.path.join(os.path.expanduser("~"), "log_dir")
        self.during_training_metric = "ldos"
        self.after_before_training_metric = "ldos"
        self.inference_data_grid = [0, 0, 0]

    def _update_horovod(self, new_horovod):
        super(ParametersRunning, self)._update_horovod(new_horovod)
        self.during_training_metric = self.during_training_metric
        self.after_before_training_metric = self.after_before_training_metric

    @property
    def during_training_metric(self):
        """
        Control the metric used during training.

        Metric for evaluated on the validation set during training.
        Default is "ldos", meaning that the regular loss on the LDOS will be
        used as a metric. Possible options are "band_energy" and
        "total_energy". For these, the band resp. total energy of the
        validation snapshots will be calculated and compared to the provided
        DFT results. Of these, the mean average error in eV/atom will be
        calculated.
        """
        return self._during_training_metric

    @during_training_metric.setter
    def during_training_metric(self, value):
        if value != "ldos":
            if self._configuration["horovod"]:
                raise Exception("Currently, MALA can only operate with the "
                                "\"ldos\" metric for horovod runs.")
        self._during_training_metric = value

    @property
    def after_before_training_metric(self):
        """
        Get the metric used during training.

        Metric for evaluated on the validation and test set before and after
        training. Default is "LDOS", meaning that the regular loss on the LDOS
        will be used as a metric. Possible options are "band_energy" and
        "total_energy". For these, the band resp. total energy of the
        validation snapshots will be calculated and compared to the provided
        DFT results. Of these, the mean average error in eV/atom will be
        calculated.
        """
        return self._after_before_training_metric

    @after_before_training_metric.setter
    def after_before_training_metric(self, value):
        if value != "ldos":
            if self._configuration["horovod"]:
                raise Exception("Currently, MALA can only operate with the "
                                "\"ldos\" metric for horovod runs.")
        self._after_before_training_metric = value


        


class ParametersHyperparameterOptimization(ParametersBase):
    """
    Hyperparameter optimization parameters.

    Attributes
    ----------
    direction : string
        Controls whether to minimize or maximize the loss function.
        Arguments are "minimize" and "maximize" respectively.

    n_trials : int
        Controls how many trials are performed (when using optuna).
        Default: 100.

    hlist : list
        List containing hyperparameters, that are then passed to optuna.
        Supported options so far include:

            - learning_rate (float): learning rate of the training algorithm
            - layer_activation_xxx (categorical): Activation function used for
              the feed forward network (see Netwok  parameters for supported
              activation functions). Note that _xxx is only so that optuna
              will differentiate between variables. No reordering is
              performed by the; the order depends on the order in the
              list. _xxx can be essentially anything. Please note further
              that you need to either only request one acitvation function
              (for all layers) or one for specifically for each layer.
            - ff_neurons_layer_xxx(int): Number of neurons per a layer. Note
              that _xxx is only so that optuna will differentiate between
              variables. No reordering is performed by MALA; the order
              depends on the order in the list. _xxx can be essentially
              anything.

        Users normally don't have to fill this list by hand, the hyperparamer
        optimizer provide interfaces for this task.


    hyper_opt_method : string
        Method used for hyperparameter optimization. Currently supported:

            - "optuna" : Use optuna for the hyperparameter optimization.
            - "oat" : Use orthogonal array tuning (currently limited to
              categorical hyperparemeters). Range analysis is
              currently done by simply choosing the lowest loss.
            - "notraining" : Using a NAS without training, based on jacobians.

    checkpoints_each_trial : int
        If not 0, checkpoint files will be saved after each
        checkpoints_each_trial trials. Currently, this only works with
        optuna.

    checkpoint_name : string
        Name used for the checkpoints. Using this, multiple runs
        can be performed in the same directory. Currently. this
        only works with optuna.

    study_name : string
        Name used for this study (in optuna#s storage). Necessary
        when operating with a RDB storage.

    rdb_storage : string
        Adress of the RDB storage to be used by optuna.

    rdb_storage_heartbeat : int
        Heartbeat interval for optuna (in seconds). Default is None.
        If not None and above 0, optuna will record the heartbeat of intervals.
        If no action on a RUNNING trial is recognized for longer then this
        interval, then this trial will be moved to FAILED. In distributed
        training, setting a heartbeat is currently the only way to achieve
        a precise number of trials:

        https://github.com/optuna/optuna/issues/1883

        For optuna versions below 2.8.0, larger heartbeat intervals are
        detrimental to performance and should be avoided:

        https://github.com/optuna/optuna/issues/2685

        For MALA, no evidence for decreased performance using smaller
        heartbeat values could be found. So if this is used, 1s is a reasonable
        value.

    number_training_per_trial : int
        Number of network trainings performed per trial. Default is 1,
        but it makes sense to choose a higher number, to exclude networks
        that performed by chance (good initilization). Naturally this impedes
        performance.

    trial_ensemble_evaluation : string
        Control how multiple trainings performed during a trial are evaluated.
        By default, simply "mean" is used. For smaller numbers of training
        per trial it might make sense to use "mean_std", which means that
        the mean of all metrics plus the standard deviation is used,
        as an estimate of the minimal accuracy to be expected. Currently,
        "mean" and "mean_std" are allowed.

    use_multivariate : bool
        If True, the optuna multivariate sampler is used. It is experimental
        since v2.2.0, but reported to perform very well.
        http://proceedings.mlr.press/v80/falkner18a.html

    no_training_cutoff : float
        If the surrogate loss algorithm is used as a pruner during a study,
        this cutoff determines which trials are neglected.
    """

    def __init__(self):
        super(ParametersHyperparameterOptimization, self).__init__()
        self.direction = 'minimize'
        self.n_trials = 100
        self.hlist = []
        self.hyper_opt_method = "optuna"
        self.checkpoints_each_trial = 0
        self.checkpoint_name = "checkpoint_mala_ho"
        self.study_name = None
        self.rdb_storage = None
        self.rdb_storage_heartbeat = None
        self.number_training_per_trial = 1
        self.trial_ensemble_evaluation = "mean"
        self.use_multivariate = True
        self.no_training_cutoff = 0
        self.pruner = None

    @property
    def rdb_storage_heartbeat(self):
        """Control whether a heartbeat is used for distributed optuna runs."""
        return self._rdb_storage_heartbeat

    @rdb_storage_heartbeat.setter
    def rdb_storage_heartbeat(self, value):
        if value == 0:
            self._rdb_storage_heartbeat = None
        else:
            self._rdb_storage_heartbeat = value

    @property
    def number_training_per_trial(self):
        """Control how many trainings are run per optuna trial."""
        return self._number_training_per_trial

    @number_training_per_trial.setter
    def number_training_per_trial(self, value):
        if value < 1:
            self._number_training_per_trial = 1
        else:
            self._number_training_per_trial = value

    @property
    def trial_ensemble_evaluation(self):
        """
        Control how multiple trainings performed during a trial are evaluated.

        By default, simply "mean" is used. For smaller numbers of training
        per trial it might make sense to use "mean_std", which means that
        the mean of all metrics plus the standard deviation is used,
        as an estimate of the minimal accuracy to be expected. Currently,
        "mean" and "mean_std" are allowed.
        """
        return self._trial_ensemble_evaluation

    @trial_ensemble_evaluation.setter
    def trial_ensemble_evaluation(self, value):
        if value != "mean" and value != "mean_std":
            self._trial_ensemble_evaluation = "mean"
        else:
            self._trial_ensemble_evaluation = value

    def show(self, indent=""):
        """
        Print name and values of all attributes of this object.

        Parameters
        ----------
        indent : string
            The indent used in the list with which the parameter
            shows itself.

        """
        for v in vars(self):
            if v != "hlist":
                printout(indent + '%-15s: %s' % (v, getattr(self, v)))
            if v == "hlist":
                i = 0
                for hyp in self.hlist:
                    printout(indent + '%-15s: %s' %
                             ("hyperparameter #"+str(i), hyp.name))
                    i += 1


class ParametersDebug(ParametersBase):
    """
    All debugging parameters.

    Attributes
    ----------
    grid_dimensions : list
        A list containing three elements. It enforces a smaller grid size
        globally when it is not empty.. Default : []

    """

    def __init__(self):
        super(ParametersDebug, self).__init__()
        self.grid_dimensions = []


class Parameters:
    """
    All parameter MALA needs to perform its various tasks.

    Attributes
    ----------
    comment : string
        Characterizes a set of parameters (e.g. "experiment_ddmmyy").

    network : ParametersNetwork
        Contains all parameters necessary for constructing a neural network.

    descriptors : ParametersDescriptors
        Contains all parameters necessary for calculating/parsing descriptors.

    targets : ParametersTargets
        Contains all parameters necessary for calculating/parsing output
        quantites.

    data : ParametersData
        Contains all parameters necessary for loading and preprocessing data.

    running : ParametersRunning
        Contains parameters needed for network runs (train, test or inference).

    hyperparameters : ParametersHyperparameterOptimization
        Parameters used for hyperparameter optimization.

    debug : ParametersDebug
        Container for all debugging parameters.

    manual_seed: int
        If not none, this value is used as manual seed for the neural networks.
        Can be used to make experiments comparable. Default: None.

    use_horovod: bool
        Determines if the data-parallel Horovod package is being used. Default: False.

    use_gpu: bool
        Determines if Nvidia GPUs are being used. Default: False.

    device_type: String
        Which device type to train on. Default: "cpu".

    device_id: Int
        Which node-local device id to train on. Default: 0.
    """

    def __init__(self):
        self.comment = ""

        # Parameters subobjects.
        self.network = ParametersNetwork()
        self.descriptors = ParametersDescriptors()
        self.targets = ParametersTargets()
        self.data = ParametersData()
        self.running = ParametersRunning()
        self.hyperparameters = ParametersHyperparameterOptimization()
        self.debug = ParametersDebug()

        # Properties
        self.use_horovod = False
        self.use_gpu = False
<<<<<<< HEAD
        self.device_type = "cpu"
        self.device_id = 0
=======
        self.manual_seed = None
>>>>>>> 1b89a78f

    @property
    def use_gpu(self):
        """Control whether or not a GPU is used (provided there is one)."""
        return self._use_gpu

    @use_gpu.setter
    def use_gpu(self, value):
        if value is False:
            self._use_gpu = False
            self.device_type = "cpu"
        else:
            if torch.cuda.is_available():
                self._use_gpu = True
                self.device_type = "cuda"
            else:
                warnings.warn("GPU requested, but no GPU found. MALA will "
                              "operate with CPU only.", stacklevel=3)
        self.network._update_gpu(self.use_gpu)
        self.descriptors._update_gpu(self.use_gpu)
        self.targets._update_gpu(self.use_gpu)
        self.data._update_gpu(self.use_gpu)
        self.running._update_gpu(self.use_gpu)
        self.hyperparameters._update_gpu(self.use_gpu)
        self.debug._update_gpu(self.use_gpu)

    @property
    def use_horovod(self):
        """Control whether or not horovod is used for parallel training."""
        return self._use_horovod

    @use_horovod.setter
    def use_horovod(self, value):
        if value:
            hvd.init()
            self.device_id = hvd.local_rank()
        else:
            self.device_id = 0

        set_horovod_status(value)
        self._use_horovod = value
        self.network._update_horovod(self.use_horovod)
        self.descriptors._update_horovod(self.use_horovod)
        self.targets._update_horovod(self.use_horovod)
        self.data._update_horovod(self.use_horovod)
        self.running._update_horovod(self.use_horovod)
        self.hyperparameters._update_horovod(self.use_horovod)
        self.debug._update_horovod(self.use_horovod)

    @property
    def device_id(self):
        """Control the device ID used for multi GPU settings."""
        if self.device_type == "cuda":
            return self._device_id
        else:
            # For cpu architectures, this should always be zero
            # (elsewise we get a torch error).
            # Not that this will eevr matter in production, but I have
            # to run test cases on a non-GPU enabled machine occasionally.
            return 0

    @device_id.setter
    def device_id(self, value):
        self._device_id = value

    def show(self):
        """Print name and values of all attributes of this object."""
        printout("--- " + self.__doc__.split("\n")[1] + " ---")
        for v in vars(self):
            if isinstance(getattr(self, v), ParametersBase):
                parobject = getattr(self, v)
                printout("--- " + parobject.__doc__.split("\n")[1] + " ---")
                parobject.show("\t")
            else:
                printout('%-15s: %s' % (v, getattr(self, v)))

    def save(self, filename, save_format="pickle"):
        """
        Save the Parameters object to a file.

        Parameters
        ----------
        filename : string
            File to which the parameters will be saved to.

        save_format : string
            File format which is used for parameter saving.
            Currently only supported file format is "pickle".

        """
        if self.use_horovod:
            if hvd.rank() != 0:
                return
        if save_format == "pickle":
            with open(filename, 'wb') as handle:
                pickle.dump(self, handle, protocol=4)
        else:
            raise Exception("Unsupported parameter save format.")

    @classmethod
    def load_from_file(cls, filename, save_format="pickle",
                       no_snapshots=False):
        """
        Load a Parameters object from a file.

        Parameters
        ----------
        filename : string
            File to which the parameters will be saved to.

        save_format : string
            File format which is used for parameter saving.
            Currently only supported file format is "pickle".

        no_snapshots : bool
            If True, than the snapshot list will be emptied. Useful when
            performing inference/testing after training a network.

        Returns
        -------
        loaded_parameters : Parameters
            The loaded Parameters object.

        """
        if save_format == "pickle":
            with open(filename, 'rb') as handle:
                loaded_parameters = pickle.load(handle)
                if no_snapshots is True:
                    loaded_parameters.data.snapshot_directories_list = []
        else:
            raise Exception("Unsupported parameter save format.")

        return loaded_parameters<|MERGE_RESOLUTION|>--- conflicted
+++ resolved
@@ -330,7 +330,7 @@
         If True then Tensorboard is activated for visualisation
         case 0: No tensorboard activated
         case 1: tensorboard activated with Loss and learning rate
-        case 2; additonally weights and biases and gradient  
+        case 2; additonally weights and biases and gradient
 
     inference_data_grid : list
         List holding the grid to be used for inference in the form of
@@ -342,6 +342,7 @@
         self.trainingtype = "SGD"
         self.learning_rate = 0.5
         self.max_number_epochs = 100
+        # TODO: Find a better system for verbosity. Maybe a number.
         self.verbosity = True
         self.mini_batch_size = 10
         self.weight_decay = 0
@@ -351,7 +352,9 @@
         self.learning_rate_decay = 0.1
         self.learning_rate_patience = 0
         self.use_compression = False
+        # TODO: Give this parameter a more descriptive name.
         self.kwargs = {'num_workers': 0, 'pin_memory': False}
+        # TODO: Objects should not be parameters!
         self.sampler = {"train_sampler": None, "validate_sampler": None,
                         "test_sampler": None}
         self.use_shuffling_for_samplers = True
@@ -416,7 +419,7 @@
         self._after_before_training_metric = value
 
 
-        
+
 
 
 class ParametersHyperparameterOptimization(ParametersBase):
@@ -659,18 +662,6 @@
     manual_seed: int
         If not none, this value is used as manual seed for the neural networks.
         Can be used to make experiments comparable. Default: None.
-
-    use_horovod: bool
-        Determines if the data-parallel Horovod package is being used. Default: False.
-
-    use_gpu: bool
-        Determines if Nvidia GPUs are being used. Default: False.
-
-    device_type: String
-        Which device type to train on. Default: "cpu".
-
-    device_id: Int
-        Which node-local device id to train on. Default: 0.
     """
 
     def __init__(self):
@@ -684,16 +675,13 @@
         self.running = ParametersRunning()
         self.hyperparameters = ParametersHyperparameterOptimization()
         self.debug = ParametersDebug()
+        self.manual_seed = None
 
         # Properties
         self.use_horovod = False
         self.use_gpu = False
-<<<<<<< HEAD
         self.device_type = "cpu"
         self.device_id = 0
-=======
-        self.manual_seed = None
->>>>>>> 1b89a78f
 
     @property
     def use_gpu(self):
@@ -732,7 +720,6 @@
             self.device_id = hvd.local_rank()
         else:
             self.device_id = 0
-
         set_horovod_status(value)
         self._use_horovod = value
         self.network._update_horovod(self.use_horovod)
