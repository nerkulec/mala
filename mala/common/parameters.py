"""Collection of all parameter related classes and functions."""

import importlib
import inspect
import json
import os
import pickle
from time import sleep

horovod_available = False
try:
    import horovod.torch as hvd

    horovod_available = True
except ModuleNotFoundError:
    pass
import numpy as np
import torch

from mala.common.parallelizer import (
    printout,
    set_horovod_status,
    set_mpi_status,
    get_rank,
    get_local_rank,
    set_current_verbosity,
    parallel_warn,
)
from mala.common.json_serializable import JSONSerializable

DEFAULT_NP_DATA_DTYPE = np.float32


class ParametersBase(JSONSerializable):
    """Base parameter class for MALA."""

    def __init__(
        self,
    ):
        super(ParametersBase, self).__init__()
        self._configuration = {
            "gpu": 0,
            "horovod": False,
            "mpi": False,
            "device": "cpu",
            "openpmd_configuration": {},
            "openpmd_granularity": 1,
            "lammps": True,
        }
        pass

    def show(self, indent=""):
        """
        Print name and values of all attributes of this object.

        Parameters
        ----------
        indent : string
            The indent used in the list with which the parameter
            shows itself.

        """
        for v in vars(self):
            if v != "_configuration":
                if v[0] == "_":
                    printout(
                        indent + "%-15s: %s" % (v[1:], getattr(self, v)),
                        min_verbosity=0,
                    )
                else:
                    printout(
                        indent + "%-15s: %s" % (v, getattr(self, v)),
                        min_verbosity=0,
                    )

    def _update_gpu(self, new_gpu):
        self._configuration["gpu"] = new_gpu

    def _update_horovod(self, new_horovod):
        self._configuration["horovod"] = new_horovod

    def _update_mpi(self, new_mpi):
        self._configuration["mpi"] = new_mpi

    def _update_device(self, new_device):
        self._configuration["device"] = new_device

    def _update_openpmd_configuration(self, new_openpmd):
        self._configuration["openpmd_configuration"] = new_openpmd

    def _update_openpmd_granularity(self, new_granularity):
        self._configuration["openpmd_granularity"] = new_granularity

    def _update_lammps(self, new_lammps):
        self._configuration["lammps"] = new_lammps

    @staticmethod
    def _member_to_json(member):
        if isinstance(member, (int, float, type(None), str)):
            return member
        else:
            return member.to_json()

    def to_json(self):
        """
        Convert this object to a dictionary that can be saved in a JSON file.

        Returns
        -------
        json_dict : dict
            The object as dictionary for export to JSON.

        """
        json_dict = {}
        members = inspect.getmembers(
            self, lambda a: not (inspect.isroutine(a))
        )
        for member in members:
            # Filter out all private members, builtins, etc.
            if member[0][0] != "_":

                # If we deal with a list or a dict,
                # we have to sanitize treat all members of that list
                # or dict separately.
                if isinstance(member[1], list):
                    if len(member[1]) > 0:
                        _member = []
                        for m in member[1]:
                            _member.append(self._member_to_json(m))
                        json_dict[member[0]] = _member
                    else:
                        json_dict[member[0]] = member[1]

                elif isinstance(member[1], dict):
                    if len(member[1]) > 0:
                        _member = {}
                        for m in member[1].keys():
                            _member[m] = self._member_to_json(member[1][m])
                        json_dict[member[0]] = _member
                    else:
                        json_dict[member[0]] = member[1]

                else:
                    json_dict[member[0]] = self._member_to_json(member[1])
        json_dict["_parameters_type"] = type(self).__name__
        return json_dict

    @staticmethod
    def _json_to_member(json_value):
        if isinstance(json_value, (int, float, type(None), str)):
            return json_value
        else:
            if isinstance(json_value, dict) and "object" in json_value.keys():
                # We have found ourselves an object!
                # We create it and give it the JSON dict, hoping it can handle
                # it. If not, then the implementation of that class has to
                # be adjusted.
                module = importlib.import_module("mala")
                class_ = getattr(module, json_value["object"])
                new_object = class_.from_json(json_value["data"])
                return new_object
            else:
                # If it is not an elementary builtin type AND not an object
                # dictionary, something is definitely off.
                raise Exception(
                    "Could not decode JSON file, error in", json_value
                )

    @classmethod
    def from_json(cls, json_dict):
        """
        Read this object from a dictionary saved in a JSON file.

        Parameters
        ----------
        json_dict : dict
            A dictionary containing all attributes, properties, etc. as saved
            in the json file.

        Returns
        -------
        deserialized_object : JSONSerializable
            The object as read from the JSON file.

        """
        deserialized_object = cls()
        for key in json_dict:
            # Filter out all private members, builtins, etc.
            if key != "_parameters_type":

                # If we deal with a list or a dict,
                # we have to sanitize treat all members of that list
                # or dict separately.
                if isinstance(json_dict[key], list):
                    if len(json_dict[key]) > 0:
                        _member = []
                        for m in json_dict[key]:
                            _member.append(
                                deserialized_object._json_to_member(m)
                            )
                        setattr(deserialized_object, key, _member)
                    else:
                        setattr(deserialized_object, key, json_dict[key])

                elif isinstance(json_dict[key], dict):
                    if len(json_dict[key]) > 0:
                        _member = {}
                        for m in json_dict[key].keys():
                            _member[m] = deserialized_object._json_to_member(
                                json_dict[key][m]
                            )
                        setattr(deserialized_object, key, _member)

                    else:
                        setattr(deserialized_object, key, json_dict[key])

                else:
                    setattr(
                        deserialized_object,
                        key,
                        deserialized_object._json_to_member(json_dict[key]),
                    )
        return deserialized_object


class ParametersNetwork(ParametersBase):
    """
    Parameters necessary for constructing a neural network.

    Attributes
    ----------
    nn_type : string
        Type of the neural network that will be used. Currently supported are
            - "feed_forward" (default)
            - "transformer"
            - "lstm"
            - "gru"


    layer_sizes : list
        A list of integers detailing the sizes of the layer of the neural
        network. Please note that the input layer is included therein.
        Default: [10,10,0]

    layer_activations: list
        A list of strings detailing the activation functions to be used
        by the neural network. If the dimension of layer_activations is
        smaller than the dimension of layer_sizes-1, than the first entry
        is used for all layers.
        Currently supported activation functions are:

            - Sigmoid (default)
            - ReLU
            - LeakyReLU

    loss_function_type: string
        Loss function for the neural network
        Currently supported loss functions include:

            - mse (Mean squared error; default)
    no_hidden_state : bool
        If True hidden and cell state is assigned to zeros for LSTM Network.
        false will keep the hidden state active
        Default: False

    bidirection: bool
        Sets lstm network size based on bidirectional or just one direction
        Default: False

    num_hidden_layers: int
        Number of hidden layers to be used in lstm or gru or transformer nets
        Default: None

    dropout: float
        Dropout rate for transformer net
        0.0 ≤ dropout ≤ 1.0
        Default: 0.0

    num_heads: int
        Number of heads to be used in Multi head attention network
        This should be a divisor of input dimension
        Default: None
    """

    def __init__(self):
        super(ParametersNetwork, self).__init__()
        self.nn_type = "feed-forward"
        self.layer_sizes = [10, 10, 10]
        self.layer_activations = ["Sigmoid"]
        self.loss_function_type = "mse"

        # for LSTM/Gru + Transformer
        self.num_hidden_layers = 1

        # for LSTM/Gru
        self.no_hidden_state = False
        self.bidirection = False

        # for transformer net
        self.dropout = 0.1
        self.num_heads = 4
        self.channels_div = 2
        self.max_degree = 2


class ParametersDescriptors(ParametersBase):
    """
    Parameters necessary for calculating/parsing input descriptors.

    Attributes
    ----------
    descriptor_type : string
        Type of descriptors that is used to represent the atomic fingerprint.
        Supported:

            - 'Bispectrum': Bispectrum descriptors (formerly called 'SNAP').
            - 'Atomic Density': Atomic density, calculated via Gaussian
                                descriptors.

    bispectrum_twojmax : int
        Bispectrum calculation: 2*jmax-parameter used for calculation of SNAP
        descriptors. Default value for jmax is 5, so default value for
        twojmax is 10.

    lammps_compute_file: string
        Bispectrum calculation: LAMMPS input file that is used to calculate the
        Bispectrum descriptors. If this string is empty, the standard LAMMPS input
        file found in this repository will be used (recommended).

    descriptors_contain_xyz : bool
        Legacy option. If True, it is assumed that the first three entries of
        the descriptor vector are the xyz coordinates and they are cut from the
        descriptor vector. If False, no such cutting is peformed.

    atomic_density_sigma : float
        Sigma used for the calculation of the Gaussian descriptors.
    """

    def __init__(self):
        super(ParametersDescriptors, self).__init__()
        self.descriptor_type = "Bispectrum"

        # These affect all descriptors, at least as long all descriptors
        # use LAMMPS (which they currently do).
        self.lammps_compute_file = ""
        self.descriptors_contain_xyz = True

        # TODO: I would rather handle the parallelization info automatically
        # and more under the hood. At this stage of the project this would
        # probably be overkill and hard to do, since there are many moving
        # parts, so for now let's keep this here, but in the future,
        # this should be adressed.
        self.use_z_splitting = True
        self.use_y_splitting = 0

        # Everything pertaining to the bispectrum descriptors.
        self.bispectrum_twojmax = 10
        self.bispectrum_cutoff = 4.67637
        self.bispectrum_switchflag = 1

        # Everything pertaining to the atomic density.
        # Seperate cutoff given here because bispectrum descriptors and
        # atomic density may be used at the same time, if e.g. bispectrum
        # descriptors are used for a full inference, which then uses the atomic
        # density for the calculation of the Ewald sum.
        self.use_atomic_density_energy_formula = False
        self.atomic_density_sigma = None
        self.atomic_density_cutoff = None

        # Everything concerning the minterpy descriptors.
        self.minterpy_point_list = []
        self.minterpy_cutoff_cube_size = 0.0
        self.minterpy_polynomial_degree = 4
        self.minterpy_lp_norm = 2

    @property
    def use_z_splitting(self):
        """
        Control whether splitting across the z-axis is used.

        Default is True, since this gives descriptors compatible with
        QE, for total energy evaluation. However, setting this value to False
        can, e.g. in the LAMMPS case, improve performance. This is relevant
        for e.g. preprocessing.
        """
        return self._use_z_splitting

    @use_z_splitting.setter
    def use_z_splitting(self, value):
        if value is False:
            self.use_y_splitting = 0
        self._use_z_splitting = value

    @property
    def use_y_splitting(self):
        """
        Control whether a splitting in y-axis is used.

        This can only be used in conjunction with a z-splitting, and
        the option will ignored if z-splitting is disabled. Only has an
        effect for values larger then 1.
        """
        return self._number_y_planes

    @use_y_splitting.setter
    def use_y_splitting(self, value):
        if self.use_z_splitting is False:
            self._number_y_planes = 0
        else:
            if value == 1:
                self._number_y_planes = 0
            else:
                self._number_y_planes = value

    @property
    def bispectrum_cutoff(self):
        """Cut off radius for bispectrum calculation."""
        return self._rcutfac

    @bispectrum_cutoff.setter
    def bispectrum_cutoff(self, value):
        self._rcutfac = value
        self.atomic_density_cutoff = value

    @property
    def bispectrum_switchflag(self):
        """
        Switchflag for the bispectrum calculation.

        Can only be 1 or 0. If 1 (default), a switching function will be used
        to ensure that atomic contributions smoothly go to zero after a
        certain cutoff. If 0 (old default, which can be problematic in some
        instances), this is not done, which can lead to discontinuities.
        """
        return self._snap_switchflag

    @bispectrum_switchflag.setter
    def bispectrum_switchflag(self, value):
        _int_value = int(value)
        if _int_value == 0:
            self._snap_switchflag = value
        if _int_value > 0:
            self._snap_switchflag = 1

    def _update_mpi(self, new_mpi):
        self._configuration["mpi"] = new_mpi

        # There may have been a serial or parallel run before that is now
        # no longer valid.
        self.lammps_compute_file = ""


class ParametersTargets(ParametersBase):
    """
    Parameters necessary for calculating/parsing output quantites.

    Attributes
    ----------
    target_type : string
        Number of points in the energy grid that is used to calculate the
        (L)DOS.

    ldos_gridsize : int
        Gridsize of the LDOS.

    ldos_gridspacing_ev: float
        Gridspacing of the energy grid the (L)DOS is evaluated on [eV].

    ldos_gridoffset_ev: float
        Lowest energy value on the (L)DOS energy grid [eV].

    pseudopotential_path : string
        Path at which pseudopotentials are located (for TEM).

    rdf_parameters : dict
        Parameters for calculating the radial distribution function(RDF).
        The RDF can directly be calculated via a function call, but if it is
        calculated e.g. during a MD or MC run, these parameters will control
        how. The following keywords are recognized:

        number_of_bins : int
            Number of bins used to create the histogram.

        rMax : float
            Radius up to which to calculate the RDF. None by default; this
            is the suggested behavior, as MALA will then on its own calculate
            the maximum radius up until which the calculation of the RDF is
            indisputably physically meaningful. Larger radii may be specified,
            e.g. for a Fourier transformation to calculate the static structure
            factor.

    tpcf_parameters : dict
        Parameters for calculating the three particle correlation function
        (TPCF).
        The TPCF can directly be calculated via a function call, but if it is
        calculated e.g. during a MD or MC run, these parameters will control
        how. The following keywords are recognized:

        number_of_bins : int
            Number of bins used to create the histogram.

        rMax : float
            Radius up to which to calculate the TPCF. If None, MALA will
            determine the maximum radius for which the TPCF is indisputably
            defined. Be advised - this may come at increased computational
            cost.

    ssf_parameters : dict
        Parameters for calculating the static structure factor
        (SSF).
        The SSF can directly be calculated via a function call, but if it is
        calculated e.g. during a MD or MC run, these parameters will control
        how. The following keywords are recognized:

        number_of_bins : int
            Number of bins used to create the histogram.

        kMax : float
            Maximum wave vector up to which to calculate the SSF.
    """

    def __init__(self):
        super(ParametersTargets, self).__init__()
        self.target_type = "LDOS"
        self.ldos_gridsize = 0
        self.ldos_gridspacing_ev = 0
        self.ldos_gridoffset_ev = 0
        self.restrict_targets = "zero_out_negative"
        self.pseudopotential_path = None
        self.rdf_parameters = {"number_of_bins": 500, "rMax": "mic"}
        self.tpcf_parameters = {"number_of_bins": 20, "rMax": "mic"}
        self.ssf_parameters = {"number_of_bins": 100, "kMax": 12.0}

    @property
    def restrict_targets(self):
        """
        Control if and how targets are restricted to physical values.

        Can be "zero_out_negative", i.e. all negative values are set to zero
        or "absolute_values", i.e. all negative values are multiplied by -1.
        """
        return self._restrict_targets

    @restrict_targets.setter
    def restrict_targets(self, value):
        if value != "zero_out_negative" and value != "absolute_values":
            self._restrict_targets = None
        else:
            self._restrict_targets = value


class ParametersData(ParametersBase):
    """
    Parameters necessary for loading and preprocessing data.

    Attributes
    ----------
    descriptors_contain_xyz : bool
        Legacy option. If True, it is assumed that the first three entries of
        the descriptor vector are the xyz coordinates and they are cut from the
        descriptor vector. If False, no such cutting is peformed.

    snapshot_directories_list : list
        A list of all added snapshots.

    data_splitting_type : string
        Specify how the data for validation, test and training is splitted.
        Currently the only supported option is by_snapshot,
        which splits the data by snapshot boundaries. It is also the default.

    input_rescaling_type : string
        Specifies how input quantities are normalized.
        Options:

            - "None": No normalization is applied.
            - "standard": Standardization (Scale to mean 0, standard
              deviation 1)
            - "normal": Min-Max scaling (Scale to be in range 0...1)
            - "feature-wise-standard": Row Standardization (Scale to mean 0,
              standard deviation 1)
            - "feature-wise-normal": Row Min-Max scaling (Scale to be in range
              0...1)

    output_rescaling_type : string
        Specifies how output quantities are normalized.
        Options:

            - "None": No normalization is applied.
            - "standard": Standardization (Scale to mean 0,
              standard deviation 1)
            - "normal": Min-Max scaling (Scale to be in range 0...1)
            - "feature-wise-standard": Row Standardization (Scale to mean 0,
              standard deviation 1)
            - "feature-wise-normal": Row Min-Max scaling (Scale to be in
              range 0...1)

    use_lazy_loading : bool
        If True, data is lazily loaded, i.e. only the snapshots that are
        currently needed will be kept in memory. This greatly reduces memory
        demands, but adds additional computational time.

    use_lazy_loading_prefetch : bool
        If True, will use alternative lazy loading path with prefetching
        for higher performance

    use_fast_tensor_data_set : bool
        If True, then the new, fast TensorDataSet implemented by Josh Romero
        will be used.

    shuffling_seed : int
        If not None, a seed that will be used to make the shuffling of the data
        in the DataShuffler class deterministic.
    """

    def __init__(self):
        super(ParametersData, self).__init__()
        self.snapshot_directories_list = []
        self.data_splitting_type = "by_snapshot"
        self.input_rescaling_type = "None"
        self.output_rescaling_type = "None"
        self.use_lazy_loading = False
        self.use_lazy_loading_prefetch = False
<<<<<<< HEAD
        self.retain_graphs = False
        self.use_clustering = False
        self.number_of_clusters = 40
        self.train_ratio = 0.1
        self.sample_ratio = 0.5
=======
>>>>>>> 26088dbe
        self.use_fast_tensor_data_set = False
        self.use_graph_data_set = False
        self.use_on_the_fly_graph_dataset = False
        self.n_prefetch = 100
        self.n_closest_ions = 8
        self.n_closest_ldos = 16
        self.grid_points_in_corners = False
        self.n_batches = None
        self.on_the_fly_shuffling = True
        self.ldos_grid_random_subset = True
        self.shuffling_seed = None


class ParametersRunning(ParametersBase):
    """
    Parameters needed for network runs (train, test or inference).

    Some of these parameters only apply to either the train or test or
    inference case.

    Attributes
    ----------
    optimizer : string
        Optimizer to be used. Supported options at the moment:
            - SGD: Stochastic gradient descent.
            - Adam: Adam Optimization Algorithm

    learning_rate : float
        Learning rate for chosen optimization algorithm. Default: 0.5.

    max_number_epochs : int
        Maximum number of epochs to train for. Default: 100.

    mini_batch_size : int
        Size of the mini batch for the optimization algorihm. Default: 10.

    weight_decay : float
        Weight decay for regularization. Always refers to L2 regularization.
        Default: 0.

    early_stopping_epochs : int
        Number of epochs the validation accuracy is allowed to not improve by
        at leastearly_stopping_threshold, before we terminate. If 0, no
        early stopping is performed. Default: 0.

    early_stopping_threshold : float
        Minimum fractional reduction in validation loss required to avoid
        early stopping, e.g. a value of 0.05 means that validation loss must
        decrease by 5% within early_stopping_epochs epochs or the training
        will be stopped early. More explicitly,
        validation_loss < validation_loss_old * (1-early_stopping_threshold)
        or the patience counter goes up.
        Default: 0. Numbers bigger than 0 can make early stopping very
        aggresive, while numbers less than 0 make the trainer very forgiving
        of loss increase.

    learning_rate_scheduler : string
        Learning rate scheduler to be used. If not None, an instance of the
        corresponding pytorch class will be used to manage the learning rate
        schedule.
        Options:

            - None: No learning rate schedule will be used.
            - "ReduceLROnPlateau": The learning rate will be reduced when the
              validation loss is plateauing.

    learning_rate_decay : float
        Decay rate to be used in the learning rate (if the chosen scheduler
        supports that).
        Default: 0.1

    learning_rate_patience : int
        Patience parameter used in the learning rate schedule (how long the
        validation loss has to plateau before the schedule takes effect).
        Default: 0.

    use_compression : bool
        If True and horovod is used, horovod compression will be used for
        allreduce communication. This can improve performance.

    num_workers : int
        Number of workers to be used for data loading.

    use_shuffling_for_samplers :
        If True, the training data will be shuffled in between epochs.
        If lazy loading is selected, then this shuffling will be done on
        a "by snapshot" basis.

    checkpoints_each_epoch : int
        If not 0, checkpoint files will be saved after eac
        checkpoints_each_epoch epoch.

    checkpoint_name : string
        Name used for the checkpoints. Using this, multiple runs
        can be performed in the same directory.

    logging : int
        If True then Tensorboard is activated for logging
        case 0: No tensorboard activated
        case 1: tensorboard activated with Loss and learning rate
        case 2; additonally weights and biases and gradient

    logging_dir : string
        Name of the folder that logging files will be saved to.

    logging_dir_append_date : bool
        If True, then upon creating logging files, these will be saved
        in a subfolder of logging_dir labelled with the starting date
        of the logging, to avoid having to change input scripts often.

    inference_data_grid : list
        List holding the grid to be used for inference in the form of
        [x,y,z].

    use_mixed_precision : bool
        If True, mixed precision computation (via AMP) will be used.

    training_log_interval : int
        Determines how often detailed performance info is printed during
        training (only has an effect if the verbosity is high enough).

    profiler_range : list
        List with two entries determining with which batch/iteration number
         the CUDA profiler will start and stop profiling. Please note that
         this option only holds significance if the nsys profiler is used.
    """

    def __init__(self):
        super(ParametersRunning, self).__init__()
        self.optimizer = "Adam"
        self.learning_rate = 10**(-5)
        self.learning_rate_embedding = 10**(-4)
        self.max_number_epochs = 100
        self.verbosity = True
        self.mini_batch_size = 10
        self.ldos_grid_batch_size = 1000
        self.snapshots_per_epoch = -1
        self.embedding_reuse_steps = 10
        self.weight_decay = 0
        self.early_stopping_epochs = 0
        self.early_stopping_threshold = 0
        self.learning_rate_scheduler = None
        self.learning_rate_decay = 0.1
        self.learning_rate_patience = 0
        self.during_training_metric = "ldos"
        self.use_compression = False
        self.num_workers = 0
        self.use_shuffling_for_samplers = True
        self.checkpoints_each_epoch = 0
        self.checkpoint_best_so_far = False
        self.checkpoint_name = "checkpoint_mala"
        self.run_name = ''
        self.logging = 0
        self.logging_dir = "./mala_logging"
        self.logging_dir_append_date = True
        self.validation_metrics = ["ldos"]
        self.validate_on_training_data = False
        self.inference_data_grid = [0, 0, 0]
        self.use_mixed_precision = False
        self.use_graphs = False
<<<<<<< HEAD
        self.training_log_interval = 1000
        self.profiler_range = [1000, 2000]

    def _update_horovod(self, new_horovod):
        super(ParametersRunning, self)._update_horovod(new_horovod)
=======
        self.training_report_frequency = 1000
        self.profiler_range = None  # [1000, 2000]

    def _update_horovod(self, new_horovod):
        super(ParametersRunning, self)._update_horovod(new_horovod)
        self.during_training_metric = self.during_training_metric
        self.after_before_training_metric = self.after_before_training_metric

    @property
    def during_training_metric(self):
        """
        Control the metric used during training.

        Metric for evaluated on the validation set during training.
        Default is "ldos", meaning that the regular loss on the LDOS will be
        used as a metric. Possible options are "band_energy" and
        "total_energy". For these, the band resp. total energy of the
        validation snapshots will be calculated and compared to the provided
        DFT results. Of these, the mean average error in eV/atom will be
        calculated.
        """
        return self._during_training_metric

    @during_training_metric.setter
    def during_training_metric(self, value):
        if value != "ldos":
            if self._configuration["horovod"]:
                raise Exception(
                    "Currently, MALA can only operate with the "
                    '"ldos" metric for horovod runs.'
                )
        self._during_training_metric = value

    @property
    def after_before_training_metric(self):
        """
        Get the metric used during training.

        Metric for evaluated on the validation and test set before and after
        training. Default is "LDOS", meaning that the regular loss on the LDOS
        will be used as a metric. Possible options are "band_energy" and
        "total_energy". For these, the band resp. total energy of the
        validation snapshots will be calculated and compared to the provided
        DFT results. Of these, the mean average error in eV/atom will be
        calculated.
        """
        return self._after_before_training_metric

    @after_before_training_metric.setter
    def after_before_training_metric(self, value):
        if value != "ldos":
            if self._configuration["horovod"]:
                raise Exception(
                    "Currently, MALA can only operate with the "
                    '"ldos" metric for horovod runs.'
                )
        self._after_before_training_metric = value

    @during_training_metric.setter
    def during_training_metric(self, value):
        if value != "ldos":
            if self._configuration["horovod"]:
                raise Exception(
                    "Currently, MALA can only operate with the "
                    '"ldos" metric for horovod runs.'
                )
        self._during_training_metric = value
>>>>>>> 26088dbe

    @property
    def use_graphs(self):
        """
        Decide whether CUDA graphs are used during training.

        Doing so will improve performance, but CUDA graphs are only available
        from CUDA 11.0 upwards.
        """
        return self._use_graphs

    @use_graphs.setter
    def use_graphs(self, value):
        if value is True:
            if self._configuration["gpu"] == 0 or torch.version.cuda is None:
                parallel_warn("No CUDA or GPU found, cannot use CUDA graphs.")
                value = False
            else:
                if float(torch.version.cuda) < 11.0:
                    raise Exception(
                        "Cannot use CUDA graphs with a CUDA"
                        " version below 11.0"
                    )
        self._use_graphs = value


class ParametersHyperparameterOptimization(ParametersBase):
    """
    Hyperparameter optimization parameters.

    Attributes
    ----------
    direction : string
        Controls whether to minimize or maximize the loss function.
        Arguments are "minimize" and "maximize" respectively.

    n_trials : int
        Controls how many trials are performed (when using optuna).
        Default: 100.

    hlist : list
        List containing hyperparameters, that are then passed to optuna.
        Supported options so far include:

            - learning_rate (float): learning rate of the training algorithm
            - layer_activation_xxx (categorical): Activation function used for
              the feed forward network (see Netwok  parameters for supported
              activation functions). Note that _xxx is only so that optuna
              will differentiate between variables. No reordering is
              performed by the; the order depends on the order in the
              list. _xxx can be essentially anything. Please note further
              that you need to either only request one acitvation function
              (for all layers) or one for specifically for each layer.
            - ff_neurons_layer_xxx(int): Number of neurons per a layer. Note
              that _xxx is only so that optuna will differentiate between
              variables. No reordering is performed by MALA; the order
              depends on the order in the list. _xxx can be essentially
              anything.

        Users normally don't have to fill this list by hand, the hyperparamer
        optimizer provide interfaces for this task.


    hyper_opt_method : string
        Method used for hyperparameter optimization. Currently supported:

            - "optuna" : Use optuna for the hyperparameter optimization.
            - "oat" : Use orthogonal array tuning (currently limited to
              categorical hyperparemeters). Range analysis is
              currently done by simply choosing the lowest loss.
            - "naswot" : Using a NAS without training, based on jacobians.

    checkpoints_each_trial : int
        If not 0, checkpoint files will be saved after each
        checkpoints_each_trial trials. Currently, this only works with
        optuna.

    checkpoint_name : string
        Name used for the checkpoints. Using this, multiple runs
        can be performed in the same directory. Currently. this
        only works with optuna.

    study_name : string
        Name used for this study (in optuna#s storage). Necessary
        when operating with a RDB storage.

    rdb_storage : string
        Adress of the RDB storage to be used by optuna.

    rdb_storage_heartbeat : int
        Heartbeat interval for optuna (in seconds). Default is None.
        If not None and above 0, optuna will record the heartbeat of intervals.
        If no action on a RUNNING trial is recognized for longer then this
        interval, then this trial will be moved to FAILED. In distributed
        training, setting a heartbeat is currently the only way to achieve
        a precise number of trials:

        https://github.com/optuna/optuna/issues/1883

        For optuna versions below 2.8.0, larger heartbeat intervals are
        detrimental to performance and should be avoided:

        https://github.com/optuna/optuna/issues/2685

        For MALA, no evidence for decreased performance using smaller
        heartbeat values could be found. So if this is used, 1s is a reasonable
        value.

    number_training_per_trial : int
        Number of network trainings performed per trial. Default is 1,
        but it makes sense to choose a higher number, to exclude networks
        that performed by chance (good initilization). Naturally this impedes
        performance.

    trial_ensemble_evaluation : string
        Control how multiple trainings performed during a trial are evaluated.
        By default, simply "mean" is used. For smaller numbers of training
        per trial it might make sense to use "mean_std", which means that
        the mean of all metrics plus the standard deviation is used,
        as an estimate of the minimal accuracy to be expected. Currently,
        "mean" and "mean_std" are allowed.

    use_multivariate : bool
        If True, the optuna multivariate sampler is used. It is experimental
        since v2.2.0, but reported to perform very well.
        http://proceedings.mlr.press/v80/falkner18a.html

    naswot_pruner_cutoff : float
        If the surrogate loss algorithm is used as a pruner during a study,
        this cutoff determines which trials are neglected.

    pruner: string
        Pruner type to be used by optuna. Currently supported:

            - "multi_training": If multiple trainings are performed per
              trial, and one returns "inf" for the loss,
              no further training will be performed.
              Especially useful if used in conjunction
              with the band_energy metric.
            - "naswot": use the NASWOT algorithm as pruner

    naswot_pruner_batch_size : int
        Batch size for the NASWOT pruner

    number_bad_trials_before_stopping : int
        Only applies to optuna studies. If any integer above 0, then if no
        new best trial is found within number_bad_trials_before trials after
        the last one, the study will be stopped.

    sqlite_timeout : int
        Timeout for the SQLite backend of Optuna. This backend is officially
        not recommended because it is file based and can lead to errors;
        With a suitable timeout it can be used somewhat stable though and
        help in HPC settings.
    """

    def __init__(self):
        super(ParametersHyperparameterOptimization, self).__init__()
        self.direction = "minimize"
        self.n_trials = 100
        self.hlist = []
        self.hyper_opt_method = "optuna"
        self.checkpoints_each_trial = 0
        self.checkpoint_name = "checkpoint_mala_ho"
        self.study_name = None
        self.rdb_storage = None
        self.rdb_storage_heartbeat = None
        self.number_training_per_trial = 1
        self.trial_ensemble_evaluation = "mean"
        self.use_multivariate = True
        self.naswot_pruner_cutoff = 0
        self.pruner = None
        self.naswot_pruner_batch_size = 0
        self.number_bad_trials_before_stopping = None
        self.sqlite_timeout = 600

        # For accelerated hyperparameter optimization.
        self.acsd_points = 100

    @property
    def rdb_storage_heartbeat(self):
        """Control whether a heartbeat is used for distributed optuna runs."""
        return self._rdb_storage_heartbeat

    @rdb_storage_heartbeat.setter
    def rdb_storage_heartbeat(self, value):
        if value == 0:
            self._rdb_storage_heartbeat = None
        else:
            self._rdb_storage_heartbeat = value

    @property
    def number_training_per_trial(self):
        """Control how many trainings are run per optuna trial."""
        return self._number_training_per_trial

    @number_training_per_trial.setter
    def number_training_per_trial(self, value):
        if value < 1:
            self._number_training_per_trial = 1
        else:
            self._number_training_per_trial = value

    @property
    def trial_ensemble_evaluation(self):
        """
        Control how multiple trainings performed during a trial are evaluated.

        By default, simply "mean" is used. For smaller numbers of training
        per trial it might make sense to use "mean_std", which means that
        the mean of all metrics plus the standard deviation is used,
        as an estimate of the minimal accuracy to be expected. Currently,
        "mean" and "mean_std" are allowed.
        """
        return self._trial_ensemble_evaluation

    @trial_ensemble_evaluation.setter
    def trial_ensemble_evaluation(self, value):
        if value != "mean" and value != "mean_std":
            self._trial_ensemble_evaluation = "mean"
        else:
            self._trial_ensemble_evaluation = value

    def show(self, indent=""):
        """
        Print name and values of all attributes of this object.

        Parameters
        ----------
        indent : string
            The indent used in the list with which the parameter
            shows itself.

        """
        for v in vars(self):
            if v != "_configuration":
                if v != "hlist":
                    if v[0] == "_":
                        printout(
                            indent + "%-15s: %s" % (v[1:], getattr(self, v)),
                            min_verbosity=0,
                        )
                    else:
                        printout(
                            indent + "%-15s: %s" % (v, getattr(self, v)),
                            min_verbosity=0,
                        )
                if v == "hlist":
                    i = 0
                    for hyp in self.hlist:
                        printout(
                            indent
                            + "%-15s: %s"
                            % ("hyperparameter #" + str(i), hyp.name),
                            min_verbosity=0,
                        )
                        i += 1


class ParametersDataGeneration(ParametersBase):
    """
    All parameters to help with data generation.

    Attributes
    ----------
    trajectory_analysis_denoising_width : int
        The distance metric is denoised prior to analysis using a certain
        width. This should be adjusted if there is reason to believe
        the trajectory will be noise for some reason.

    trajectory_analysis_below_average_counter : int
        Number of time steps that have to consecutively below the average
        of the distance metric curve, before we consider the trajectory
        to be equilibrated.
        Usually does not have to be changed.

    trajectory_analysis_estimated_equilibrium : float
        The analysis of the trajectory builds on the assumption that at some
        point of the trajectory, the system is equilibrated.
        For this, we need to provide the fraction of the trajectory (counted
        from the end). Usually, 10% is a fine assumption. This value usually
        does not need to be changed.

    trajectory_analysis_correlation_metric_cutoff : float
        Cutoff value to be used when sampling uncorrelated snapshots
        during trajectory analysis. If negative, a value will be determined
        numerically. This value is a cutoff for the minimum euclidean distance
        between any two ions in two subsequent ionic configurations.

    trajectory_analysis_temperature_tolerance_percent : float
        Maximum deviation of temperature between snapshot and desired
        temperature for snapshot to be considered for DFT calculation
        (in percent)

    local_psp_path : string
        Path to where the local pseudopotential is stored (for OF-DFT-MD).

    local_psp_name : string
        Name of the local pseudopotential (for OF-DFT-MD).

    ofdft_timestep : int
        Timestep of the OF-DFT-MD simulation.

    ofdft_number_of_timesteps : int
        Number of timesteps for the OF-DFT-MD simulation.

    ofdft_temperature : float
        Temperature at which to perform the OF-DFT-MD simulation.

    ofdft_kedf : string
        Kinetic energy functional to be used for the OF-DFT-MD simulation.

    ofdft_friction : float
        Friction to be added for the Langevin dynamics in the OF-DFT-MD run.
    """

    def __init__(self):
        super(ParametersDataGeneration, self).__init__()
        self.trajectory_analysis_denoising_width = 100
        self.trajectory_analysis_below_average_counter = 50
        self.trajectory_analysis_estimated_equilibrium = 0.1
        self.trajectory_analysis_correlation_metric_cutoff = -0.1
        self.trajectory_analysis_temperature_tolerance_percent = 1
        self.local_psp_path = None
        self.local_psp_name = None
        self.ofdft_timestep = 0
        self.ofdft_number_of_timesteps = 0
        self.ofdft_temperature = 0
        self.ofdft_kedf = "WT"
        self.ofdft_friction = 0.1


class Parameters:
    """
    All parameter MALA needs to perform its various tasks.

    Attributes
    ----------
    comment : string
        Characterizes a set of parameters (e.g. "experiment_ddmmyy").

    network : ParametersNetwork
        Contains all parameters necessary for constructing a neural network.

    descriptors : ParametersDescriptors
        Contains all parameters necessary for calculating/parsing descriptors.

    targets : ParametersTargets
        Contains all parameters necessary for calculating/parsing output
        quantites.

    data : ParametersData
        Contains all parameters necessary for loading and preprocessing data.

    running : ParametersRunning
        Contains parameters needed for network runs (train, test or inference).

    hyperparameters : ParametersHyperparameterOptimization
        Parameters used for hyperparameter optimization.

    debug : ParametersDebug
        Container for all debugging parameters.

    manual_seed: int
        If not none, this value is used as manual seed for the neural networks.
        Can be used to make experiments comparable. Default: None.
    """

    def __init__(self):
        self.comment = ""

        # Parameters subobjects.
        self.network = ParametersNetwork()
        self.descriptors = ParametersDescriptors()
        self.targets = ParametersTargets()
        self.data = ParametersData()
        self.running = ParametersRunning()
        self.hyperparameters = ParametersHyperparameterOptimization()
        self.datageneration = ParametersDataGeneration()

        # Attributes.
        self.manual_seed = None

        # Properties
        self.use_gpu = False
        self.use_horovod = False
        self.use_mpi = False
        self.verbosity = 1
        self.device = "cpu"
        self.openpmd_configuration = {}
        # TODO: Maybe as a percentage? Feature dimensions can be quite
        # different.
        self.openpmd_granularity = 1
        self.use_lammps = True

    @property
    def openpmd_granularity(self):
        """
        Adjust the memory overhead of the OpenPMD interface.

        Smallest possible value is 1, meaning smallest memory footprint
        and slowest I/O. Higher values will introduce some memory penalty,
        but offer greater speed.
        The maximum level is the feature dimension of your data set, if
        you choose a value larger than this feature dimension, it will
        automatically be set to the feature dimension upon loading.
        """
        return self._openpmd_granularity

    @openpmd_granularity.setter
    def openpmd_granularity(self, value):
        if value < 1:
            value = 1
        self._openpmd_granularity = value
        self.network._update_openpmd_granularity(self._openpmd_granularity)
        self.descriptors._update_openpmd_granularity(self._openpmd_granularity)
        self.targets._update_openpmd_granularity(self._openpmd_granularity)
        self.data._update_openpmd_granularity(self._openpmd_granularity)
        self.running._update_openpmd_granularity(self._openpmd_granularity)
        self.hyperparameters._update_openpmd_granularity(
            self._openpmd_granularity
        )

    @property
    def verbosity(self):
        """
        Control the level of output for MALA.

        The following options are available:

            - 0: "low", only essential output will be printed
            - 1: "medium", most diagnostic output will be printed. (Default)
            - 2: "high", all information will be printed.


        """
        return self._verbosity

    @verbosity.setter
    def verbosity(self, value):
        self._verbosity = value
        set_current_verbosity(value)

    @property
    def use_gpu(self):
        """
        Control whether a GPU is used (provided there is one).

        Can either be False/True or an integer. If set to False or 0,
        no GPU will be used. For numbers higher than 0, the behavior differs
        between training and inference. For training, the number of GPUs
        set here will be used, i.e., if use_gpu=4, MALA will attempt to use
        4 GPUs for training. For inference, only one GPU will be used per
        MPI rank, such that the total number of GPUs used is determined by
        the number of MPI ranks. Therefore, each number higher than 0 will be
        treated the same in inference.
        """
        return self._use_gpu

    @use_gpu.setter
    def use_gpu(self, value):
        if value is False or value == 0:
            self._use_gpu = 0
        else:
            if torch.cuda.is_available():
                if value is True:
                    self._use_gpu = 1
                else:
                    self._use_gpu = value
            else:
                parallel_warn(
                    "GPU requested, but no GPU found. MALA will "
                    "operate with CPU only."
                )

        # Invalidate, will be updated in setter.
        self.device = None
        self.network._update_gpu(self.use_gpu)
        self.descriptors._update_gpu(self.use_gpu)
        self.targets._update_gpu(self.use_gpu)
        self.data._update_gpu(self.use_gpu)
        self.running._update_gpu(self.use_gpu)
        self.hyperparameters._update_gpu(self.use_gpu)

    @property
    def use_horovod(self):
        """Control whether or not horovod is used for parallel training."""
        return self._use_horovod

    @use_horovod.setter
    def use_horovod(self, value):
        if value is False:
            self._use_horovod = False
        else:
            if horovod_available:
                hvd.init()
                # Invalidate, will be updated in setter.
                set_horovod_status(value)
                self.device = None
                self._use_horovod = value
                self.network._update_horovod(self.use_horovod)
                self.descriptors._update_horovod(self.use_horovod)
                self.targets._update_horovod(self.use_horovod)
                self.data._update_horovod(self.use_horovod)
                self.running._update_horovod(self.use_horovod)
                self.hyperparameters._update_horovod(self.use_horovod)
            else:
                parallel_warn(
                    "Horovod requested, but not installed found. "
                    "MALA will operate without horovod only."
                )

    @property
    def device(self):
        """Get the device used by MALA. Read-only."""
        return self._device

    @device.setter
    def device(self, value):
        device_id = get_local_rank()
        if self.use_gpu:
            self._device = "cuda:" f"{device_id}"
        else:
            self._device = "cpu"
        self.network._update_device(self._device)
        self.descriptors._update_device(self._device)
        self.targets._update_device(self._device)
        self.data._update_device(self._device)
        self.running._update_device(self._device)
        self.hyperparameters._update_device(self._device)

    @property
    def use_mpi(self):
        """Control whether or not horovod is used for parallel training."""
        return self._use_mpi

    @use_mpi.setter
    def use_mpi(self, value):
        set_mpi_status(value)

        # Invalidate, will be updated in setter.
        self.device = None
        self._use_mpi = value
        self.network._update_mpi(self.use_mpi)
        self.descriptors._update_mpi(self.use_mpi)
        self.targets._update_mpi(self.use_mpi)
        self.data._update_mpi(self.use_mpi)
        self.running._update_mpi(self.use_mpi)
        self.hyperparameters._update_mpi(self.use_mpi)

    @property
    def openpmd_configuration(self):
        """
        Provide a .toml or .json formatted string to configure OpenPMD.

        To load a configuration from a file, add an "@" in front of the file
        name and put the resulting string here. OpenPMD will then load
        the file. For further details, see the OpenPMD documentation.
        """
        return self._openpmd_configuration

    @openpmd_configuration.setter
    def openpmd_configuration(self, value):
        self._openpmd_configuration = value
        self.network._update_openpmd_configuration(self.openpmd_configuration)
        self.descriptors._update_openpmd_configuration(
            self.openpmd_configuration
        )
        self.targets._update_openpmd_configuration(self.openpmd_configuration)
        self.data._update_openpmd_configuration(self.openpmd_configuration)
        self.running._update_openpmd_configuration(self.openpmd_configuration)
        self.hyperparameters._update_openpmd_configuration(
            self.openpmd_configuration
        )

    @property
    def use_lammps(self):
        """Control whether or not to use LAMMPS for descriptor calculation."""
        return self._use_lammps

    @use_lammps.setter
    def use_lammps(self, value):
        self._use_lammps = value
        self.network._update_lammps(self.use_lammps)
        self.descriptors._update_lammps(self.use_lammps)
        self.targets._update_lammps(self.use_lammps)
        self.data._update_lammps(self.use_lammps)
        self.running._update_lammps(self.use_lammps)
        self.hyperparameters._update_lammps(self.use_lammps)

    def show(self):
        """Print name and values of all attributes of this object."""
        printout(
            "--- " + self.__doc__.split("\n")[1] + " ---", min_verbosity=0
        )

        # Two for-statements so that global parameters are shown on top.
        for v in vars(self):
            if isinstance(getattr(self, v), ParametersBase):
                pass
            else:
                if v[0] == "_":
                    printout(
                        "%-15s: %s" % (v[1:], getattr(self, v)),
                        min_verbosity=0,
                    )
                else:
                    printout(
                        "%-15s: %s" % (v, getattr(self, v)), min_verbosity=0
                    )
        for v in vars(self):
            if isinstance(getattr(self, v), ParametersBase):
                parobject = getattr(self, v)
                printout(
                    "--- " + parobject.__doc__.split("\n")[1] + " ---",
                    min_verbosity=0,
                )
                parobject.show("\t")

    def save(self, filename, save_format="json"):
        """
        Save the Parameters object to a file.

        Parameters
        ----------
        filename : string
            File to which the parameters will be saved to.

        save_format : string
            File format which is used for parameter saving.
            Currently only supported file format is "pickle".

        """
        if get_rank() != 0:
            return

        if save_format == "pickle":
            if filename[-3:] != "pkl":
                filename += ".pkl"
            with open(filename, "wb") as handle:
                pickle.dump(self, handle, protocol=4)
        elif save_format == "json":
            if filename[-4:] != "json":
                filename += ".json"
            json_dict = {}
            members = inspect.getmembers(
                self, lambda a: not (inspect.isroutine(a))
            )

            # Two for loops so global properties enter the dict first.
            for member in members:
                # Filter out all private members, builtins, etc.
                if member[0][0] != "_" and member[0] != "device":
                    if isinstance(member[1], ParametersBase):
                        pass
                    else:
                        json_dict[member[0]] = member[1]
            for member in members:
                # Filter out all private members, builtins, etc.
                if member[0][0] != "_":
                    if isinstance(member[1], ParametersBase):
                        # All the subclasses have to provide this function.
                        member[1]: ParametersBase
                        json_dict[member[0]] = member[1].to_json()
            with open(filename, "w", encoding="utf-8") as f:
                json.dump(json_dict, f, ensure_ascii=False, indent=4)

        else:
            raise Exception("Unsupported parameter save format.")

    def save_as_pickle(self, filename):
        """
        Save the Parameters object to a pickle file.

        Parameters
        ----------
        filename : string
            File to which the parameters will be saved to.

        """
        self.save(filename, save_format="pickle")

    def save_as_json(self, filename):
        """
        Save the Parameters object to a json file.

        Parameters
        ----------
        filename : string
            File to which the parameters will be saved to.

        """
        self.save(filename, save_format="json")

    def optuna_singlenode_setup(self, wait_time=0):
        """
        Set up device and parallelization parameters for Optuna+MPI.

        This only needs to be called if multiple MPI ranks are used on
        one node to run Optuna. Optuna itself does NOT communicate via MPI.
        Thus, if we allocate e.g. one node with 4 GPUs and start 4 jobs,
        3 of those jobs will fail, because currently, we instantiate the
        cuda devices based on MPI ranks. This functions sets everything
        up properly. This of course requires MPI.
        This may be a bit hacky, but it lets us use one script and one
        MPI command to launch x GPU backed jobs on any node with x GPUs.

        Parameters
        ----------
        wait_time : int
            If larger than 0, then all processes will wait this many seconds
            times their rank number after this routine before proceeding.
            This can be useful when using a file based distribution algorithm.
        """
        # We first "trick" the parameters object to assume MPI and GPUs
        # are used. That way we get the right device.
        self.use_gpu = 1
        self.use_mpi = True
        device_temp = self.device
        sleep(get_rank() * wait_time)

        # Now we can turn of MPI and set the device manually.
        self.use_mpi = False
        self._device = device_temp
        self.network._update_device(device_temp)
        self.descriptors._update_device(device_temp)
        self.targets._update_device(device_temp)
        self.data._update_device(device_temp)
        self.running._update_device(device_temp)
        self.hyperparameters._update_device(device_temp)

    @classmethod
    def load_from_file(cls, file, save_format="json", no_snapshots=False):
        """
        Load a Parameters object from a file.

        Parameters
        ----------
        file : string or ZipExtFile
            File to which the parameters will be saved to.

        save_format : string
            File format which is used for parameter saving.
            Currently only supported file format is "pickle".

        no_snapshots : bool
            If True, than the snapshot list will be emptied. Useful when
            performing inference/testing after training a network.

        Returns
        -------
        loaded_parameters : Parameters
            The loaded Parameters object.

        """
        if save_format == "pickle":
            if isinstance(file, str):
                loaded_parameters = pickle.load(open(file, "rb"))
            else:
                loaded_parameters = pickle.load(file)
            if no_snapshots is True:
                loaded_parameters.data.snapshot_directories_list = []
        elif save_format == "json":
            if isinstance(file, str):
                json_dict = json.load(open(file, encoding="utf-8"))
            else:
                json_dict = json.load(file)

            loaded_parameters = cls()
            for key in json_dict:
                if (
                    isinstance(json_dict[key], dict)
                    and key != "openpmd_configuration"
                ):
                    # These are the other parameter classes.
                    sub_parameters = globals()[
                        json_dict[key]["_parameters_type"]
                    ].from_json(json_dict[key])
                    setattr(loaded_parameters, key, sub_parameters)

            # We iterate a second time, to set global values, so that they
            # are properly forwarded.
            for key in json_dict:
                if (
                    not isinstance(json_dict[key], dict)
                    or key == "openpmd_configuration"
                ):
                    setattr(loaded_parameters, key, json_dict[key])
            if no_snapshots is True:
                loaded_parameters.data.snapshot_directories_list = []
        else:
            raise Exception("Unsupported parameter save format.")

        return loaded_parameters

    @classmethod
    def load_from_pickle(cls, file, no_snapshots=False):
        """
        Load a Parameters object from a pickle file.

        Parameters
        ----------
        file : string or ZipExtFile
            File to which the parameters will be saved to.

        no_snapshots : bool
            If True, than the snapshot list will be emptied. Useful when
            performing inference/testing after training a network.

        Returns
        -------
        loaded_parameters : Parameters
            The loaded Parameters object.

        """
        return Parameters.load_from_file(
            file, save_format="pickle", no_snapshots=no_snapshots
        )

    @classmethod
    def load_from_json(cls, file, no_snapshots=False):
        """
        Load a Parameters object from a json file.

        Parameters
        ----------
        file : string or ZipExtFile
            File to which the parameters will be saved to.

        no_snapshots : bool
            If True, than the snapshot list will be emptied. Useful when
            performing inference/testing after training a network.

        Returns
        -------
        loaded_parameters : Parameters
            The loaded Parameters object.

        """
        return Parameters.load_from_file(
            file, save_format="json", no_snapshots=no_snapshots
        )<|MERGE_RESOLUTION|>--- conflicted
+++ resolved
@@ -620,14 +620,11 @@
         self.output_rescaling_type = "None"
         self.use_lazy_loading = False
         self.use_lazy_loading_prefetch = False
-<<<<<<< HEAD
         self.retain_graphs = False
         self.use_clustering = False
         self.number_of_clusters = 40
         self.train_ratio = 0.1
         self.sample_ratio = 0.5
-=======
->>>>>>> 26088dbe
         self.use_fast_tensor_data_set = False
         self.use_graph_data_set = False
         self.use_on_the_fly_graph_dataset = False
@@ -788,81 +785,11 @@
         self.inference_data_grid = [0, 0, 0]
         self.use_mixed_precision = False
         self.use_graphs = False
-<<<<<<< HEAD
         self.training_log_interval = 1000
         self.profiler_range = [1000, 2000]
 
     def _update_horovod(self, new_horovod):
         super(ParametersRunning, self)._update_horovod(new_horovod)
-=======
-        self.training_report_frequency = 1000
-        self.profiler_range = None  # [1000, 2000]
-
-    def _update_horovod(self, new_horovod):
-        super(ParametersRunning, self)._update_horovod(new_horovod)
-        self.during_training_metric = self.during_training_metric
-        self.after_before_training_metric = self.after_before_training_metric
-
-    @property
-    def during_training_metric(self):
-        """
-        Control the metric used during training.
-
-        Metric for evaluated on the validation set during training.
-        Default is "ldos", meaning that the regular loss on the LDOS will be
-        used as a metric. Possible options are "band_energy" and
-        "total_energy". For these, the band resp. total energy of the
-        validation snapshots will be calculated and compared to the provided
-        DFT results. Of these, the mean average error in eV/atom will be
-        calculated.
-        """
-        return self._during_training_metric
-
-    @during_training_metric.setter
-    def during_training_metric(self, value):
-        if value != "ldos":
-            if self._configuration["horovod"]:
-                raise Exception(
-                    "Currently, MALA can only operate with the "
-                    '"ldos" metric for horovod runs.'
-                )
-        self._during_training_metric = value
-
-    @property
-    def after_before_training_metric(self):
-        """
-        Get the metric used during training.
-
-        Metric for evaluated on the validation and test set before and after
-        training. Default is "LDOS", meaning that the regular loss on the LDOS
-        will be used as a metric. Possible options are "band_energy" and
-        "total_energy". For these, the band resp. total energy of the
-        validation snapshots will be calculated and compared to the provided
-        DFT results. Of these, the mean average error in eV/atom will be
-        calculated.
-        """
-        return self._after_before_training_metric
-
-    @after_before_training_metric.setter
-    def after_before_training_metric(self, value):
-        if value != "ldos":
-            if self._configuration["horovod"]:
-                raise Exception(
-                    "Currently, MALA can only operate with the "
-                    '"ldos" metric for horovod runs.'
-                )
-        self._after_before_training_metric = value
-
-    @during_training_metric.setter
-    def during_training_metric(self, value):
-        if value != "ldos":
-            if self._configuration["horovod"]:
-                raise Exception(
-                    "Currently, MALA can only operate with the "
-                    '"ldos" metric for horovod runs.'
-                )
-        self._during_training_metric = value
->>>>>>> 26088dbe
 
     @property
     def use_graphs(self):
