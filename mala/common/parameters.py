"""Collection of all parameter related classes and functions."""
import os
import importlib
import inspect
import json
import pickle
import warnings

try:
    import horovod.torch as hvd
except ModuleNotFoundError:
    pass
try:
    from mpi4py import MPI
except ModuleNotFoundError:
    pass

import torch

from mala.common.parallelizer import printout, set_horovod_status, \
<<<<<<< HEAD
    set_mpi_status, get_rank, get_local_rank
=======
    set_mpi_status, get_rank, set_current_verbosity
from mala.common.json_serializable import JSONSerializable
>>>>>>> 42eaa6fa


class ParametersBase(JSONSerializable):
    """Base parameter class for MALA."""

    def __init__(self,):
<<<<<<< HEAD
        self._configuration = {"gpu": False, "horovod": False, "mpi": False,
                               "device": "cpu"}
=======
        super(ParametersBase, self).__init__()
        self._configuration = {"gpu": False, "horovod": False, "mpi": False}
>>>>>>> 42eaa6fa
        pass

    def show(self, indent=""):
        """
        Print name and values of all attributes of this object.

        Parameters
        ----------
        indent : string
            The indent used in the list with which the parameter
            shows itself.

        """
        for v in vars(self):
            if v != "_configuration":
                if v[0] == "_":
                    printout(indent + '%-15s: %s' % (v[1:], getattr(self, v)),
                             min_verbosity=0)
                else:
                    printout(indent + '%-15s: %s' % (v, getattr(self, v)),
                             min_verbosity=0)

    def _update_gpu(self, new_gpu):
        self._configuration["gpu"] = new_gpu

    def _update_horovod(self, new_horovod):
        self._configuration["horovod"] = new_horovod

    def _update_mpi(self, new_mpi):
        self._configuration["mpi"] = new_mpi

<<<<<<< HEAD
    def _update_device(self, new_device):
        self._configuration["device"] = new_device
=======
    @staticmethod
    def _member_to_json(member):
        if isinstance(member, (int, float, type(None), str)):
            return member
        else:
            return member.to_json()

    def to_json(self):
        """
        Convert this object to a dictionary that can be saved in a JSON file.

        Returns
        -------
        json_dict : dict
            The object as dictionary for export to JSON.

        """
        json_dict = {}
        members = inspect.getmembers(self,
                                     lambda a: not (inspect.isroutine(a)))
        for member in members:
            # Filter out all private members, builtins, etc.
            if member[0][0] != "_":

                # If we deal with a list or a dict,
                # we have to sanitize treat all members of that list
                # or dict separately.
                if isinstance(member[1], list):
                    if len(member[1]) > 0:
                        _member = []
                        for m in member[1]:
                            _member.append(self._member_to_json(m))
                        json_dict[member[0]] = _member
                    else:
                        json_dict[member[0]] = member[1]

                elif isinstance(member[1], dict):
                    if len(member[1]) > 0:
                        _member = {}
                        for m in member[1].keys():
                            _member[m] = self._member_to_json(member[1][m])
                        json_dict[member[0]] = _member
                    else:
                        json_dict[member[0]] = member[1]

                else:
                    json_dict[member[0]] = self._member_to_json(member[1])
        json_dict["_parameters_type"] = type(self).__name__
        return json_dict

    @staticmethod
    def _json_to_member(json_value):
        if isinstance(json_value, (int, float, type(None), str)):
            return json_value
        else:
            if isinstance(json_value, dict) and "object" in json_value.keys():
                # We have found ourselves an object!
                # We create it and give it the JSON dict, hoping it can handle
                # it. If not, then the implementation of that class has to
                # be adjusted.
                module = importlib.import_module("mala")
                class_ = getattr(module, json_value["object"])
                new_object = class_.from_json(json_value["data"])
                return new_object
            else:
                # If it is not an elementary builtin type AND not an object
                # dictionary, something is definitely off.
                raise Exception("Could not decode JSON file, error in",
                                json_value)

    @classmethod
    def from_json(cls, json_dict):
        """
        Read this object from a dictionary saved in a JSON file.

        Parameters
        ----------
        json_dict : dict
            A dictionary containing all attributes, properties, etc. as saved
            in the json file.

        Returns
        -------
        deserialized_object : JSONSerializable
            The object as read from the JSON file.

        """
        deserialized_object = cls()
        for key in json_dict:
            # Filter out all private members, builtins, etc.
            if key != "_parameters_type":

                # If we deal with a list or a dict,
                # we have to sanitize treat all members of that list
                # or dict separately.
                if isinstance(json_dict[key], list):
                    if len(json_dict[key]) > 0:
                        _member = []
                        for m in json_dict[key]:
                            _member.append(deserialized_object._json_to_member(m))
                        setattr(deserialized_object, key, _member)
                    else:
                        setattr(deserialized_object, key, json_dict[key])

                elif isinstance(json_dict[key], dict):
                    if len(json_dict[key]) > 0:
                        _member = {}
                        for m in json_dict[key].keys():
                            _member[m] = deserialized_object._json_to_member(json_dict[key][m])
                        setattr(deserialized_object, key, _member)

                    else:
                        setattr(deserialized_object, key, json_dict[key])

                else:
                    setattr(deserialized_object, key, deserialized_object._json_to_member(json_dict[key]))
        return deserialized_object
>>>>>>> 42eaa6fa


class ParametersNetwork(ParametersBase):
    """
    Parameters necessary for constructing a neural network.

    Attributes
    ----------
    nn_type : string
        Type of the neural network that will be used. Currently supported are
            - "feed_forward" (default)
            - "transformer"
            - "lstm"
            - "gru"


    layer_sizes : list
        A list of integers detailing the sizes of the layer of the neural
        network. Please note that the input layer is included therein.
        Default: [10,10,0]

    layer_activations: list
        A list of strings detailing the activation functions to be used
        by the neural network. If the dimension of layer_activations is
        smaller than the dimension of layer_sizes-1, than the first entry
        is used for all layers.
        Currently supported activation functions are:

            - Sigmoid (default)
            - ReLU
            - LeakyReLU

    loss_function_type: string
        Loss function for the neural network
        Currently supported loss functions include:

            - mse (Mean squared error; default)
    no_hidden_state : bool
        If True hidden and cell state is assigned to zeros for LSTM Network.
        false will keep the hidden state active
        Default: False

    bidirection: bool
        Sets lstm network size based on bidirectional or just one direction
        Default: False
    
    num_hidden_layers: int
        Number of hidden layers to be used in lstm or gru or transformer nets
        Default: None

    dropout: float 
        Dropout rate for transformer net
        0.0 <= dropout <=1.0
        Default: 0.0
    
    num_heads: int
        Number of heads to be used in Multi head attention network
        This should be a divisor of input dimension
        Default: None
    """

    def __init__(self):
        super(ParametersNetwork, self).__init__()
        self.nn_type = "feed-forward"
        self.layer_sizes = [10, 10, 10]
        self.layer_activations = ["Sigmoid"]
        self.loss_function_type = "mse"

        self.num_hidden_layers = None
        #for lstm/gru
        self.no_hidden_state = False
        self.bidirection = False
        # for transformer net
        self.dropout = 0.0 
        self.num_heads= None

class ParametersDescriptors(ParametersBase):
    """
    Parameters necessary for calculating/parsing input descriptors.

    Attributes
    ----------
    descriptor_type : string
        Type of descriptors that is used to represent the atomic fingerprint.
        Currently only "SNAP" is supported.

    twojmax : int
        SNAP calculation: 2*jmax-parameter used for calculation of SNAP
        descriptors. Default value for jmax is 5, so default value for
        twojmax is 10.

    rcutfac: float
        SNAP calculation: radius cutoff factor for the fingerprint sphere in
        Angstroms. Default value is 4.67637.

    lammps_compute_file: string
        SNAP calculation: LAMMPS input file that is used to calculate the
        SNAP descriptors. If this string is empty, the standard LAMMPS input
        file found in this repository will be used (recommended).

    acsd_points : int
        Number of points used to calculate the ACSD.
        The actual number of distances will be acsd_points x acsd_points,
        since the cosine similarity is only defined for pairs.

    descriptors_contain_xyz : bool
        Legacy option. If True, it is assumed that the first three entries of
        the descriptor vector are the xyz coordinates and they are cut from the
        descriptor vector. If False, no such cutting is peformed.

    """

    def __init__(self):
        super(ParametersDescriptors, self).__init__()
        self.descriptor_type = "SNAP"
        self.twojmax = 10
        self.rcutfac = 4.67637
        self.lammps_compute_file = ""
        self.acsd_points = 100
        self.descriptors_contain_xyz = True


class ParametersTargets(ParametersBase):
    """
    Parameters necessary for calculating/parsing output quantites.

    Attributes
    ----------
    target_type : string
        Number of points in the energy grid that is used to calculate the
        (L)DOS.

    ldos_gridsize : float
        Gridspacing of the energy grid the (L)DOS is evaluated on [eV].

    ldos_gridspacing_ev: float
        SNAP calculation: radius cutoff factor for the fingerprint sphere in
        Angstroms. Default value is 4.67637.

    ldos_gridoffset_ev: float
        Lowest energy value on the (L)DOS energy grid [eV].


    """

    def __init__(self):
        super(ParametersTargets, self).__init__()
        self.target_type = "LDOS"
        self.ldos_gridsize = 0
        self.ldos_gridspacing_ev = 0
        self.ldos_gridoffset_ev = 0
        self.restrict_targets = "zero_out_negative"
        self.pseudopotential_path = None

    @property
    def restrict_targets(self):
        """Control if and how targets are restricted to physical values.."""
        return self._restrict_targets

    @restrict_targets.setter
    def restrict_targets(self, value):
        if value != "zero_out_negative" and value != "absolute_values":
            self._restrict_targets = None
        else:
            self._restrict_targets = value


class ParametersData(ParametersBase):
    """
    Parameters necessary for loading and preprocessing data.

    Attributes
    ----------
    snapshot_directories_list : list
        A list of all added snapshots.

    data_splitting_type : string
        Specify how the data for validation, test and training is splitted.
        Currently the only supported option is by_snapshot,
        which splits the data by snapshot boundaries. It is also the default.

    data_splitting_snapshots : list
        Details how (and which!) snapshots are used for what:

          - te: This snapshot will be a testing snapshot.
          - tr: This snapshot will be a training snapshot.
          - va: This snapshot will be a validation snapshot.

        Please note that the length of this list and the number of snapshots
        must be identical. The first element of this list will be used
        to characterize the first snapshot, the second element for the second
        snapshot etc.

    input_rescaling_type : string
        Specifies how input quantities are normalized.
        Options:

            - "None": No normalization is applied.
            - "standard": Standardization (Scale to mean 0, standard
              deviation 1)
            - "normal": Min-Max scaling (Scale to be in range 0...1)
            - "feature-wise-standard": Row Standardization (Scale to mean 0,
              standard deviation 1)
            - "feature-wise-normal": Row Min-Max scaling (Scale to be in range
              0...1)

    output_rescaling_type : string
        Specifies how output quantities are normalized.
        Options:

            - "None": No normalization is applied.
            - "standard": Standardization (Scale to mean 0,
                standard deviation 1)
            - "normal": Min-Max scaling (Scale to be in range 0...1)
            - "feature-wise-standard": Row Standardization (Scale to mean 0,
                standard deviation 1)
            - "feature-wise-normal": Row Min-Max scaling (Scale to be in
                range 0...1)

    use_lazy_loading : bool
        If True, data is lazily loaded, i.e. only the snapshots that are
        currently needed will be kept in memory. This greatly reduces memory
        demands, but adds additional computational time.

    use_clustering : bool
        If True, and use_lazy_loading is True as well, the data is clustered,
        i.e. not the entire training data is used by rather only a subset
        which is determined by a clustering algorithm.

    number_of_clusters : int
        If use_clustering is True, this is the number of clusters used per
        snapshot.

    train_ratio : float
        If use_clustering is True, this is the ratio of training data used
        to train the encoder for the clustering.


    sample_ratio : float
        If use_clustering is True, this is the ratio of training data used
        for sampling per snapshot (according to clustering then, of course).
    """

    def __init__(self):
        super(ParametersData, self).__init__()
        self.snapshot_directories_list = []
        self.data_splitting_type = "by_snapshot"
        # self.data_splitting_percent = [0,0,0]
        self.data_splitting_snapshots = []
        self.input_rescaling_type = "None"
        self.output_rescaling_type = "None"
        self.use_lazy_loading = False
        self.use_clustering = False
        self.number_of_clusters = 40
        self.train_ratio = 0.1
        self.sample_ratio = 0.5


class ParametersRunning(ParametersBase):
    """
    Parameters needed for network runs (train, test or inference).

    Some of these parameters only apply to either the train or test or
    inference case.

    Attributes
    ----------
    trainingtype : string
        Training type to be used. Supported options at the moment:

            - SGD: Stochastic gradient descent.
            - Adam: Adam Optimization Algorithm

    learning_rate : float
        Learning rate for chosen optimization algorithm. Default: 0.5.

    max_number_epochs : int
        Maximum number of epochs to train for. Default: 100.

    mini_batch_size : int
        Size of the mini batch for the optimization algorihm. Default: 10.

    weight_decay : float
        Weight decay for regularization. Always refers to L2 regularization.
        Default: 0.

    early_stopping_epochs : int
        Number of epochs the validation accuracy is allowed to not improve by
        at leastearly_stopping_threshold, before we terminate. If 0, no
        early stopping is performed. Default: 0.

    early_stopping_threshold : float
        If the validation accuracy does not improve by at least threshold for
        early_stopping_epochs epochs, training is terminated:
        validation_loss < validation_loss_old * (1+early_stopping_threshold),
        or patience counter will go up.
        Default: 0. Numbers bigger than 0 can make early stopping very
        aggresive.

    learning_rate_scheduler : string
        Learning rate scheduler to be used. If not None, an instance of the
        corresponding pytorch class will be used to manage the learning rate
        schedule.
        Options:

            - None: No learning rate schedule will be used.
            - "ReduceLROnPlateau": The learning rate will be reduced when the
              validation loss is plateauing.

    learning_rate_decay : float
        Decay rate to be used in the learning rate (if the chosen scheduler
        supports that).
        Default: 0.1

    learning_rate_patience : int
        Patience parameter used in the learning rate schedule (how long the
        validation loss has to plateau before the schedule takes effect).
        Default: 0.

    use_compression : bool
        If True and horovod is used, horovod compression will be used for
        allreduce communication. This can improve performance.

    kwargs : dict
        Dictionary for keyword arguments for horovod.

    sampler : dict
        Dictionary with samplers.

    use_shuffling_for_samplers :
        If True, the training data will be shuffled in between epochs.
        If lazy loading is selected, then this shuffling will be done on
        a "by snapshot" basis.

    checkpoints_each_epoch : int
        If not 0, checkpoint files will be saved after eac
        checkpoints_each_epoch epoch.

    checkpoint_name : string
        Name used for the checkpoints. Using this, multiple runs
        can be performed in the same directory.

    visualisation : int
        If True then Tensorboard is activated for visualisation
        case 0: No tensorboard activated
        case 1: tensorboard activated with Loss and learning rate
        case 2; additonally weights and biases and gradient  

    inference_data_grid : list
        List holding the grid to be used for inference in the form of
        [x,y,z].
    """

    def __init__(self):
        super(ParametersRunning, self).__init__()
        self.trainingtype = "SGD"
        self.learning_rate = 0.5
        self.max_number_epochs = 100
        self.mini_batch_size = 10
        self.weight_decay = 0
        self.early_stopping_epochs = 0
        self.early_stopping_threshold = 0
        self.learning_rate_scheduler = None
        self.learning_rate_decay = 0.1
        self.learning_rate_patience = 0
        self.use_compression = False
        self.kwargs = {'num_workers': 0, 'pin_memory': False}
        self.sampler = {"train_sampler": None, "validate_sampler": None,
                        "test_sampler": None}
        self.use_shuffling_for_samplers = True
        self.checkpoints_each_epoch = 0
        self.checkpoint_name = "checkpoint_mala"
        self.visualisation = 0
        # default visualisation_dir= "~/log_dir"
        self.visualisation_dir = os.path.join(os.path.expanduser("~"), "log_dir")
        self.during_training_metric = "ldos"
        self.after_before_training_metric = "ldos"
        self.inference_data_grid = [0, 0, 0]

    def _update_horovod(self, new_horovod):
        super(ParametersRunning, self)._update_horovod(new_horovod)
        self.during_training_metric = self.during_training_metric
        self.after_before_training_metric = self.after_before_training_metric

    @property
    def during_training_metric(self):
        """
        Control the metric used during training.

        Metric for evaluated on the validation set during training.
        Default is "ldos", meaning that the regular loss on the LDOS will be
        used as a metric. Possible options are "band_energy" and
        "total_energy". For these, the band resp. total energy of the
        validation snapshots will be calculated and compared to the provided
        DFT results. Of these, the mean average error in eV/atom will be
        calculated.
        """
        return self._during_training_metric

    @during_training_metric.setter
    def during_training_metric(self, value):
        if value != "ldos":
            if self._configuration["horovod"]:
                raise Exception("Currently, MALA can only operate with the "
                                "\"ldos\" metric for horovod runs.")
        self._during_training_metric = value

    @property
    def after_before_training_metric(self):
        """
        Get the metric used during training.

        Metric for evaluated on the validation and test set before and after
        training. Default is "LDOS", meaning that the regular loss on the LDOS
        will be used as a metric. Possible options are "band_energy" and
        "total_energy". For these, the band resp. total energy of the
        validation snapshots will be calculated and compared to the provided
        DFT results. Of these, the mean average error in eV/atom will be
        calculated.
        """
        return self._after_before_training_metric

    @after_before_training_metric.setter
    def after_before_training_metric(self, value):
        if value != "ldos":
            if self._configuration["horovod"]:
                raise Exception("Currently, MALA can only operate with the "
                                "\"ldos\" metric for horovod runs.")
        self._after_before_training_metric = value


class ParametersHyperparameterOptimization(ParametersBase):
    """
    Hyperparameter optimization parameters.

    Attributes
    ----------
    direction : string
        Controls whether to minimize or maximize the loss function.
        Arguments are "minimize" and "maximize" respectively.

    n_trials : int
        Controls how many trials are performed (when using optuna).
        Default: 100.

    hlist : list
        List containing hyperparameters, that are then passed to optuna.
        Supported options so far include:

            - learning_rate (float): learning rate of the training algorithm
            - layer_activation_xxx (categorical): Activation function used for
              the feed forward network (see Netwok  parameters for supported
              activation functions). Note that _xxx is only so that optuna
              will differentiate between variables. No reordering is
              performed by the; the order depends on the order in the
              list. _xxx can be essentially anything. Please note further
              that you need to either only request one acitvation function
              (for all layers) or one for specifically for each layer.
            - ff_neurons_layer_xxx(int): Number of neurons per a layer. Note
              that _xxx is only so that optuna will differentiate between
              variables. No reordering is performed by MALA; the order
              depends on the order in the list. _xxx can be essentially
              anything.

        Users normally don't have to fill this list by hand, the hyperparamer
        optimizer provide interfaces for this task.


    hyper_opt_method : string
        Method used for hyperparameter optimization. Currently supported:

            - "optuna" : Use optuna for the hyperparameter optimization.
            - "oat" : Use orthogonal array tuning (currently limited to
              categorical hyperparemeters). Range analysis is
              currently done by simply choosing the lowest loss.
            - "naswot" : Using a NAS without training, based on jacobians.

    checkpoints_each_trial : int
        If not 0, checkpoint files will be saved after each
        checkpoints_each_trial trials. Currently, this only works with
        optuna.

    checkpoint_name : string
        Name used for the checkpoints. Using this, multiple runs
        can be performed in the same directory. Currently. this
        only works with optuna.

    study_name : string
        Name used for this study (in optuna#s storage). Necessary
        when operating with a RDB storage.

    rdb_storage : string
        Adress of the RDB storage to be used by optuna.

    rdb_storage_heartbeat : int
        Heartbeat interval for optuna (in seconds). Default is None.
        If not None and above 0, optuna will record the heartbeat of intervals.
        If no action on a RUNNING trial is recognized for longer then this
        interval, then this trial will be moved to FAILED. In distributed
        training, setting a heartbeat is currently the only way to achieve
        a precise number of trials:

        https://github.com/optuna/optuna/issues/1883

        For optuna versions below 2.8.0, larger heartbeat intervals are
        detrimental to performance and should be avoided:

        https://github.com/optuna/optuna/issues/2685

        For MALA, no evidence for decreased performance using smaller
        heartbeat values could be found. So if this is used, 1s is a reasonable
        value.

    number_training_per_trial : int
        Number of network trainings performed per trial. Default is 1,
        but it makes sense to choose a higher number, to exclude networks
        that performed by chance (good initilization). Naturally this impedes
        performance.

    trial_ensemble_evaluation : string
        Control how multiple trainings performed during a trial are evaluated.
        By default, simply "mean" is used. For smaller numbers of training
        per trial it might make sense to use "mean_std", which means that
        the mean of all metrics plus the standard deviation is used,
        as an estimate of the minimal accuracy to be expected. Currently,
        "mean" and "mean_std" are allowed.

    use_multivariate : bool
        If True, the optuna multivariate sampler is used. It is experimental
        since v2.2.0, but reported to perform very well.
        http://proceedings.mlr.press/v80/falkner18a.html

    naswot_pruner_cutoff : float
        If the surrogate loss algorithm is used as a pruner during a study,
        this cutoff determines which trials are neglected.

    pruner: string
        Pruner type to be used by optuna. Currently only "naswot" is
        supported, which will use the NASWOT algorithm as pruner.

    naswot_pruner_batch_size : int
        Batch size for the NASWOT pruner
    """

    def __init__(self):
        super(ParametersHyperparameterOptimization, self).__init__()
        self.direction = 'minimize'
        self.n_trials = 100
        self.hlist = []
        self.hyper_opt_method = "optuna"
        self.checkpoints_each_trial = 0
        self.checkpoint_name = "checkpoint_mala_ho"
        self.study_name = None
        self.rdb_storage = None
        self.rdb_storage_heartbeat = None
        self.number_training_per_trial = 1
        self.trial_ensemble_evaluation = "mean"
        self.use_multivariate = True
        self.naswot_pruner_cutoff = 0
        self.pruner = None
        self.naswot_pruner_batch_size = 0

    @property
    def rdb_storage_heartbeat(self):
        """Control whether a heartbeat is used for distributed optuna runs."""
        return self._rdb_storage_heartbeat

    @rdb_storage_heartbeat.setter
    def rdb_storage_heartbeat(self, value):
        if value == 0:
            self._rdb_storage_heartbeat = None
        else:
            self._rdb_storage_heartbeat = value

    @property
    def number_training_per_trial(self):
        """Control how many trainings are run per optuna trial."""
        return self._number_training_per_trial

    @number_training_per_trial.setter
    def number_training_per_trial(self, value):
        if value < 1:
            self._number_training_per_trial = 1
        else:
            self._number_training_per_trial = value

    @property
    def trial_ensemble_evaluation(self):
        """
        Control how multiple trainings performed during a trial are evaluated.

        By default, simply "mean" is used. For smaller numbers of training
        per trial it might make sense to use "mean_std", which means that
        the mean of all metrics plus the standard deviation is used,
        as an estimate of the minimal accuracy to be expected. Currently,
        "mean" and "mean_std" are allowed.
        """
        return self._trial_ensemble_evaluation

    @trial_ensemble_evaluation.setter
    def trial_ensemble_evaluation(self, value):
        if value != "mean" and value != "mean_std":
            self._trial_ensemble_evaluation = "mean"
        else:
            self._trial_ensemble_evaluation = value

    def show(self, indent=""):
        """
        Print name and values of all attributes of this object.

        Parameters
        ----------
        indent : string
            The indent used in the list with which the parameter
            shows itself.

        """
        for v in vars(self):
            if v != "_configuration":
                if v != "hlist":
                    if v[0] == "_":
                        printout(indent + '%-15s: %s' % (
                        v[1:], getattr(self, v)), min_verbosity=0)
                    else:
                        printout(
                            indent + '%-15s: %s' % (v, getattr(self, v)),
                            min_verbosity=0)
                if v == "hlist":
                    i = 0
                    for hyp in self.hlist:
                        printout(indent + '%-15s: %s' %
                                 ("hyperparameter #"+str(i), hyp.name),
                                 min_verbosity=0)
                        i += 1


class ParametersDebug(ParametersBase):
    """
    All debugging parameters.

    Attributes
    ----------
    grid_dimensions : list
        A list containing three elements. It enforces a smaller grid size
        globally when it is not empty.. Default : []

    """

    def __init__(self):
        super(ParametersDebug, self).__init__()
        self.grid_dimensions = []


class Parameters:
    """
    All parameter MALA needs to perform its various tasks.

    Attributes
    ----------
    comment : string
        Characterizes a set of parameters (e.g. "experiment_ddmmyy").

    network : ParametersNetwork
        Contains all parameters necessary for constructing a neural network.

    descriptors : ParametersDescriptors
        Contains all parameters necessary for calculating/parsing descriptors.

    targets : ParametersTargets
        Contains all parameters necessary for calculating/parsing output
        quantites.

    data : ParametersData
        Contains all parameters necessary for loading and preprocessing data.

    running : ParametersRunning
        Contains parameters needed for network runs (train, test or inference).

    hyperparameters : ParametersHyperparameterOptimization
        Parameters used for hyperparameter optimization.

    debug : ParametersDebug
        Container for all debugging parameters.

    manual_seed: int
        If not none, this value is used as manual seed for the neural networks.
        Can be used to make experiments comparable. Default: None.
    """

    def __init__(self):
        self.comment = ""

        # Parameters subobjects.
        self.network = ParametersNetwork()
        self.descriptors = ParametersDescriptors()
        self.targets = ParametersTargets()
        self.data = ParametersData()
        self.running = ParametersRunning()
        self.hyperparameters = ParametersHyperparameterOptimization()
        self.debug = ParametersDebug()

        # Attributes.
        self.manual_seed = None

        # Properties
        self.use_gpu = False
        self.use_horovod = False
        self.use_mpi = False
<<<<<<< HEAD
        self.manual_seed = None
        self.device = "cpu"
=======
        self.verbosity = 1

    @property
    def verbosity(self):
        """
        Control the level of output for MALA.

        The following options are available:

            - 1: "low", only essential output will be printed
            - 1: "medium", most diagnostic output will be printed. (Default)
            - 2: "high", all information will be printed.


        """
        return self._verbosity

    @verbosity.setter
    def verbosity(self, value):
        self._verbosity = value
        set_current_verbosity(value)

>>>>>>> 42eaa6fa

    @property
    def use_gpu(self):
        """Control whether or not a GPU is used (provided there is one)."""
        return self._use_gpu

    @use_gpu.setter
    def use_gpu(self, value):
        if value is False:
            self._use_gpu = False
        else:
            if torch.cuda.is_available():
                self._use_gpu = True
            else:
                warnings.warn("GPU requested, but no GPU found. MALA will "
                              "operate with CPU only.", stacklevel=3)

        # Invalidate, will be updated in setter.
        self.device = None
        self.network._update_gpu(self.use_gpu)
        self.descriptors._update_gpu(self.use_gpu)
        self.targets._update_gpu(self.use_gpu)
        self.data._update_gpu(self.use_gpu)
        self.running._update_gpu(self.use_gpu)
        self.hyperparameters._update_gpu(self.use_gpu)
        self.debug._update_gpu(self.use_gpu)

    @property
    def use_horovod(self):
        """Control whether or not horovod is used for parallel training."""
        return self._use_horovod

    @use_horovod.setter
    def use_horovod(self, value):
        if value:
            hvd.init()

        # Invalidate, will be updated in setter.
        self.device = None
        set_horovod_status(value)
        self._use_horovod = value
        self.network._update_horovod(self.use_horovod)
        self.descriptors._update_horovod(self.use_horovod)
        self.targets._update_horovod(self.use_horovod)
        self.data._update_horovod(self.use_horovod)
        self.running._update_horovod(self.use_horovod)
        self.hyperparameters._update_horovod(self.use_horovod)
        self.debug._update_horovod(self.use_horovod)


    @property
    def device(self):
        """Get the device used by MALA. Read-only."""
        return self._device

    @device.setter
    def device(self, value):
        id = get_local_rank()
        if self.use_gpu:
            self._device = "cuda:"\
                           f"{id}"
        else:
            self._device = "cpu"
        self.network._update_device(self._device)
        self.descriptors._update_device(self._device)
        self.targets._update_device(self._device)
        self.data._update_device(self._device)
        self.running._update_device(self._device)
        self.hyperparameters._update_device(self._device)
        self.debug._update_device(self._device)

    @property
    def use_mpi(self):
        """Control whether or not horovod is used for parallel training."""
        return self._use_mpi

    @use_mpi.setter
    def use_mpi(self, value):
        set_mpi_status(value)
        # Invalidate, will be updated in setter.
        self.device = None
        self._use_mpi = value
        self.network._update_mpi(self.use_mpi)
        self.descriptors._update_mpi(self.use_mpi)
        self.targets._update_mpi(self.use_mpi)
        self.data._update_mpi(self.use_mpi)
        self.running._update_mpi(self.use_mpi)
        self.hyperparameters._update_mpi(self.use_mpi)
        self.debug._update_mpi(self.use_mpi)

    def show(self):
        """Print name and values of all attributes of this object."""
        printout("--- " + self.__doc__.split("\n")[1] + " ---", min_verbosity=0)

        # Two for-statements so that global parameters are shown on top.
        for v in vars(self):
            if isinstance(getattr(self, v), ParametersBase):
                pass
            else:
                if v[0] == "_":
                    printout('%-15s: %s' % (v[1:], getattr(self, v)),
                             min_verbosity=0)
                else:
                    printout('%-15s: %s' % (v, getattr(self, v)),
                             min_verbosity=0)
        for v in vars(self):
            if isinstance(getattr(self, v), ParametersBase):
                parobject = getattr(self, v)
                printout("--- " + parobject.__doc__.split("\n")[1] + " ---",
                         min_verbosity=0)
                parobject.show("\t")

    def save(self, filename, save_format="json"):
        """
        Save the Parameters object to a file.

        Parameters
        ----------
        filename : string
            File to which the parameters will be saved to.

        save_format : string
            File format which is used for parameter saving.
            Currently only supported file format is "pickle".

        """
        if get_rank() != 0:
            return

        if save_format == "pickle":
            if filename[-3:] != "pkl":
                filename += ".pkl"
            with open(filename, 'wb') as handle:
                pickle.dump(self, handle, protocol=4)
        elif save_format == "json":
            if filename[-4:] != "json":
                filename += ".json"
            json_dict = {}
            members = inspect.getmembers(self,
                                         lambda a: not (inspect.isroutine(a)))

            # Two for loops so global properties enter the dict first.
            for member in members:
                # Filter out all private members, builtins, etc.
                if member[0][0] != "_":
                    if isinstance(member[1], ParametersBase):
                        pass
                    else:
                        json_dict[member[0]] = member[1]
            for member in members:
                # Filter out all private members, builtins, etc.
                if member[0][0] != "_":
                    if isinstance(member[1], ParametersBase):
                        # All the subclasses have to provide this function.
                        member[1]: ParametersBase
                        json_dict[member[0]] = member[1].to_json()
            with open(filename, "w", encoding="utf-8") as f:
                json.dump(json_dict, f, ensure_ascii=False, indent=4)

        else:
            raise Exception("Unsupported parameter save format.")

    def save_as_pickle(self, filename):
        """
        Save the Parameters object to a pickle file.

        Parameters
        ----------
        filename : string
            File to which the parameters will be saved to.

        """
        self.save(filename, save_format="pickle")

    def save_as_json(self, filename):
        """
        Save the Parameters object to a json file.

        Parameters
        ----------
        filename : string
            File to which the parameters will be saved to.

        """
        self.save(filename, save_format="json")

    @classmethod
    def load_from_file(cls, filename, save_format="json",
                       no_snapshots=False):
        """
        Load a Parameters object from a file.

        Parameters
        ----------
        filename : string
            File to which the parameters will be saved to.

        save_format : string
            File format which is used for parameter saving.
            Currently only supported file format is "pickle".

        no_snapshots : bool
            If True, than the snapshot list will be emptied. Useful when
            performing inference/testing after training a network.

        Returns
        -------
        loaded_parameters : Parameters
            The loaded Parameters object.

        """
        if save_format == "pickle":
            with open(filename, 'rb') as handle:
                loaded_parameters = pickle.load(handle)
                if no_snapshots is True:
                    loaded_parameters.data.snapshot_directories_list = []
        elif save_format == "json":
            with open(filename, encoding="utf-8") as json_file:
                json_dict = json.load(json_file)
            loaded_parameters = cls()
            for key in json_dict:
                if isinstance(json_dict[key], dict):
                    # These are the other parameter classes.
                    sub_parameters = globals()[json_dict[key]["_parameters_type"]].from_json(json_dict[key])
                    setattr(loaded_parameters, key, sub_parameters)

            # We iterate a second time, to set global values, so that they
            # are properly forwarded.
            for key in json_dict:
                if not isinstance(json_dict[key], dict):
                    setattr(loaded_parameters, key, json_dict[key])
            if no_snapshots is True:
                loaded_parameters.data.snapshot_directories_list = []
        else:
            raise Exception("Unsupported parameter save format.")

        return loaded_parameters

    @classmethod
    def load_from_pickle(cls, filename, no_snapshots=False):
        """
        Load a Parameters object from a pickle file.

        Parameters
        ----------
        filename : string
            File to which the parameters will be saved to.

        no_snapshots : bool
            If True, than the snapshot list will be emptied. Useful when
            performing inference/testing after training a network.

        Returns
        -------
        loaded_parameters : Parameters
            The loaded Parameters object.

        """
        return Parameters.load_from_file(filename, save_format="pickle",
                                  no_snapshots=no_snapshots)

    @classmethod
    def load_from_json(cls, filename, no_snapshots=False):
        """
        Load a Parameters object from a json file.

        Parameters
        ----------
        filename : string
            File to which the parameters will be saved to.

        no_snapshots : bool
            If True, than the snapshot list will be emptied. Useful when
            performing inference/testing after training a network.

        Returns
        -------
        loaded_parameters : Parameters
            The loaded Parameters object.

        """
        return Parameters.load_from_file(filename, save_format="json",
                                  no_snapshots=no_snapshots)<|MERGE_RESOLUTION|>--- conflicted
+++ resolved
@@ -18,25 +18,17 @@
 import torch
 
 from mala.common.parallelizer import printout, set_horovod_status, \
-<<<<<<< HEAD
-    set_mpi_status, get_rank, get_local_rank
-=======
-    set_mpi_status, get_rank, set_current_verbosity
+    set_mpi_status, get_rank, get_local_rank, set_current_verbosity
 from mala.common.json_serializable import JSONSerializable
->>>>>>> 42eaa6fa
 
 
 class ParametersBase(JSONSerializable):
     """Base parameter class for MALA."""
 
     def __init__(self,):
-<<<<<<< HEAD
+        super(ParametersBase, self).__init__()
         self._configuration = {"gpu": False, "horovod": False, "mpi": False,
                                "device": "cpu"}
-=======
-        super(ParametersBase, self).__init__()
-        self._configuration = {"gpu": False, "horovod": False, "mpi": False}
->>>>>>> 42eaa6fa
         pass
 
     def show(self, indent=""):
@@ -68,10 +60,9 @@
     def _update_mpi(self, new_mpi):
         self._configuration["mpi"] = new_mpi
 
-<<<<<<< HEAD
     def _update_device(self, new_device):
         self._configuration["device"] = new_device
-=======
+
     @staticmethod
     def _member_to_json(member):
         if isinstance(member, (int, float, type(None), str)):
@@ -189,7 +180,6 @@
                 else:
                     setattr(deserialized_object, key, deserialized_object._json_to_member(json_dict[key]))
         return deserialized_object
->>>>>>> 42eaa6fa
 
 
 class ParametersNetwork(ParametersBase):
@@ -235,16 +225,16 @@
     bidirection: bool
         Sets lstm network size based on bidirectional or just one direction
         Default: False
-    
+
     num_hidden_layers: int
         Number of hidden layers to be used in lstm or gru or transformer nets
         Default: None
 
-    dropout: float 
+    dropout: float
         Dropout rate for transformer net
         0.0 <= dropout <=1.0
         Default: 0.0
-    
+
     num_heads: int
         Number of heads to be used in Multi head attention network
         This should be a divisor of input dimension
@@ -263,7 +253,7 @@
         self.no_hidden_state = False
         self.bidirection = False
         # for transformer net
-        self.dropout = 0.0 
+        self.dropout = 0.0
         self.num_heads= None
 
 class ParametersDescriptors(ParametersBase):
@@ -363,6 +353,11 @@
 
     Attributes
     ----------
+    descriptors_contain_xyz : bool
+        Legacy option. If True, it is assumed that the first three entries of
+        the descriptor vector are the xyz coordinates and they are cut from the
+        descriptor vector. If False, no such cutting is peformed.
+
     snapshot_directories_list : list
         A list of all added snapshots.
 
@@ -435,6 +430,7 @@
 
     def __init__(self):
         super(ParametersData, self).__init__()
+        self.descriptors_contain_xyz = True
         self.snapshot_directories_list = []
         self.data_splitting_type = "by_snapshot"
         # self.data_splitting_percent = [0,0,0]
@@ -548,6 +544,7 @@
         self.trainingtype = "SGD"
         self.learning_rate = 0.5
         self.max_number_epochs = 100
+        self.verbosity = True
         self.mini_batch_size = 10
         self.weight_decay = 0
         self.early_stopping_epochs = 0
@@ -665,7 +662,7 @@
             - "oat" : Use orthogonal array tuning (currently limited to
               categorical hyperparemeters). Range analysis is
               currently done by simply choosing the lowest loss.
-            - "naswot" : Using a NAS without training, based on jacobians.
+            - "notraining" : Using a NAS without training, based on jacobians.
 
     checkpoints_each_trial : int
         If not 0, checkpoint files will be saved after each
@@ -895,14 +892,11 @@
         self.manual_seed = None
 
         # Properties
+        self.use_horovod = False
         self.use_gpu = False
-        self.use_horovod = False
         self.use_mpi = False
-<<<<<<< HEAD
-        self.manual_seed = None
+        self.verbosity = 1
         self.device = "cpu"
-=======
-        self.verbosity = 1
 
     @property
     def verbosity(self):
@@ -923,8 +917,6 @@
     def verbosity(self, value):
         self._verbosity = value
         set_current_verbosity(value)
-
->>>>>>> 42eaa6fa
 
     @property
     def use_gpu(self):
