"""Base class for all descriptor calculators."""

from abc import abstractmethod
import os

import ase
from ase.units import m
from ase.neighborlist import NeighborList, NewPrimitiveNeighborList
import numpy as np
from skspatial.objects import Plane

from mala.common.parameters import ParametersDescriptors, Parameters
from mala.common.parallelizer import (
    get_comm,
    printout,
    get_rank,
    get_size,
    barrier,
    parallel_warn,
    set_lammps_instance,
)
from mala.common.physical_data import PhysicalData
from mala.descriptors.lammps_utils import set_cmdlinevars


class Descriptor(PhysicalData):
    """
    Base class for all descriptors available in MALA.

    Descriptors encode the atomic fingerprint of a DFT calculation.

    Parameters
    ----------
    parameters : mala.common.parameters.Parameters
        Parameters object used to create this object.

    """

    ##############################
    # Constructors
    ##############################

    def __new__(cls, params: Parameters = None):
        """
        Create a Descriptor instance.

        The correct type of descriptor calculator will automatically be
        instantiated by this class if possible. You can also instantiate
        the desired descriptor directly by calling upon the subclass.

        Parameters
        ----------
        params : mala.common.parametes.Parameters
            Parameters used to create this descriptor calculator.
        """
        descriptors = None
        # Check if we're accessing through base class.
        # If not, we need to return the correct object directly.
        if cls == Descriptor:
            if params.descriptors.descriptor_type == "SNAP":
                from mala.descriptors.bispectrum import Bispectrum

                parallel_warn(
                    "Using 'SNAP' as descriptors will be deprecated "
                    "starting in MALA v1.3.0. Please use 'Bispectrum' "
                    "instead.",
                    min_verbosity=0,
                    category=FutureWarning,
                )
                descriptors = super(Descriptor, Bispectrum).__new__(Bispectrum)

            if params.descriptors.descriptor_type == "Bispectrum":
                from mala.descriptors.bispectrum import Bispectrum

                descriptors = super(Descriptor, Bispectrum).__new__(Bispectrum)

            if params.descriptors.descriptor_type == "AtomicDensity":
                from mala.descriptors.atomic_density import AtomicDensity

                descriptors = super(Descriptor, AtomicDensity).__new__(
                    AtomicDensity
                )

            if params.descriptors.descriptor_type == "MinterpyDescriptors":
                from mala.descriptors.minterpy_descriptors import (
                    MinterpyDescriptors,
                )

                descriptors = super(Descriptor, MinterpyDescriptors).__new__(
                    MinterpyDescriptors
                )

            if descriptors is None:
                raise Exception("Unsupported descriptor calculator.")
        else:
            descriptors = super(Descriptor, cls).__new__(cls)

        # For pickling
        setattr(descriptors, "params_arg", params)
        return descriptors

    def __getnewargs__(self):
        """
        Get the necessary arguments to call __new__.

        Used for pickling.


        Returns
        -------
        params : mala.Parameters
            The parameters object with which this object was created.
        """
        return (self.params_arg,)

    def __init__(self, parameters):
        super(Descriptor, self).__init__(parameters)
        self.parameters: ParametersDescriptors = parameters.descriptors
        self.fingerprint_length = 0  # so iterations will fail
        self.verbosity = parameters.verbosity
        self.in_format_ase = ""
        self.atoms = None
        self.voxel = None

    ##############################
    # Properties
    ##############################

    @property
    def si_unit_conversion(self):
        """
        Numeric value of the conversion from MALA (ASE) units to SI.

        Needed for OpenPMD interface.
        """
        return m**3

    @property
    def si_dimension(self):
        """
        Dictionary containing the SI unit dimensions in OpenPMD format.

        Needed for OpenPMD interface.
        """
        import openpmd_api as io

        return {io.Unit_Dimension.L: -3}

    @property
    def descriptors_contain_xyz(self):
        """Control whether descriptor vectors will contain xyz coordinates."""
        return self.parameters.descriptors_contain_xyz

    @descriptors_contain_xyz.setter
    def descriptors_contain_xyz(self, value):
        self.parameters.descriptors_contain_xyz = value

    ##############################
    # Methods
    ##############################

    # File I/O
    ##########

    @staticmethod
    def convert_units(array, in_units="1/eV"):
        """
        Convert descriptors from a specified unit into the ones used in MALA.

        Parameters
        ----------
        array : numpy.array
            Data for which the units should be converted.

        in_units : string
            Units of array.

        Returns
        -------
        converted_array : numpy.array
            Data in MALA units.

        """
        raise Exception(
            "No unit conversion method implemented for this"
            " descriptor type."
        )

    @staticmethod
    def backconvert_units(array, out_units):
        """
        Convert descriptors from MALA units into a specified unit.

        Parameters
        ----------
        array : numpy.array
            Data in MALA units.

        out_units : string
            Desired units of output array.

        Returns
        -------
        converted_array : numpy.array
            Data in out_units.

        """
        raise Exception(
            "No unit back conversion method implemented for "
            "this descriptor type."
        )

    # Calculations
    ##############

    @staticmethod
    def enforce_pbc(atoms):
        """
        Explictly enforces the PBC on an ASE atoms object.

        QE (and potentially other codes?) do that internally. Meaning that the
        raw positions of atoms (in Angstrom) can lie outside of the unit cell.
        When setting up the DFT calculation, these atoms get shifted into
        the unit cell. Since we directly use these raw positions for the
        descriptor calculation, we need to enforce that in the ASE atoms
        objects, the atoms are explicitly in the unit cell.

        Parameters
        ----------
        atoms : ase.atoms
            The ASE atoms object for which the PBC need to be enforced.

        Returns
        -------
        new_atoms : ase.Atoms
            The ASE atoms object for which the PBC have been enforced.
        """
        new_atoms = atoms.copy()
        new_atoms.set_scaled_positions(new_atoms.get_scaled_positions())

        # This might be unecessary, but I think it is nice to have some sort of
        # metric here.
        rescaled_atoms = 0
        for i in range(0, len(atoms)):
            if False in (
                np.isclose(
                    new_atoms[i].position, atoms[i].position, atol=0.001
                )
            ):
                rescaled_atoms += 1
        printout(
            "Descriptor calculation: had to enforce periodic boundary "
            "conditions on",
            rescaled_atoms,
            "atoms before calculation.",
            min_verbosity=2,
        )
        return new_atoms

    def calculate_from_qe_out(
        self, qe_out_file, working_directory=".", **kwargs
    ):
        """
        Calculate the descriptors based on a Quantum Espresso outfile.

        Parameters
        ----------
        qe_out_file : string
            Name of Quantum Espresso output file for snapshot.

        working_directory : string
            A directory in which to write the output of the LAMMPS calculation.
            Usually the local directory should suffice, given that there
            are no multiple instances running in the same directory.

        Returns
        -------
        descriptors : numpy.array
            Numpy array containing the descriptors with the dimension
            (x,y,z,descriptor_dimension)

        """
        self.in_format_ase = "espresso-out"
        printout("Calculating descriptors from", qe_out_file, min_verbosity=0)
        # We get the atomic information by using ASE.
        self.atoms = ase.io.read(qe_out_file, format=self.in_format_ase)

        # Enforcing / Checking PBC on the read atoms.
        self.atoms = self.enforce_pbc(self.atoms)

        # Get the grid dimensions.
        if "grid_dimensions" in kwargs.keys():
            self.grid_dimensions = kwargs["grid_dimensions"]

            # Deleting this keyword from the list to avoid conflict with
            # dict below.
            del kwargs["grid_dimensions"]
        else:
            qe_outfile = open(qe_out_file, "r")
            lines = qe_outfile.readlines()
            self.grid_dimensions = [0, 0, 0]

            for line in lines:
                if "FFT dimensions" in line:
                    tmp = line.split("(")[1].split(")")[0]
                    self.grid_dimensions[0] = int(tmp.split(",")[0])
                    self.grid_dimensions[1] = int(tmp.split(",")[1])
                    self.grid_dimensions[2] = int(tmp.split(",")[2])
                    break

        self.voxel = self.atoms.cell.copy()
        self.voxel[0] = self.voxel[0] / (self.grid_dimensions[0])
        self.voxel[1] = self.voxel[1] / (self.grid_dimensions[1])
        self.voxel[2] = self.voxel[2] / (self.grid_dimensions[2])

        return self._calculate(working_directory, **kwargs)

    def calculate_from_atoms(
        self, atoms, grid_dimensions, working_directory=".", **kwargs
    ):
        """
        Calculate the bispectrum descriptors based on atomic configurations.

        Parameters
        ----------
        atoms : ase.Atoms
            Atoms object holding the atomic configuration.

        grid_dimensions : list
            Grid dimensions to be used, in the format [x,y,z].

        working_directory : string
            A directory in which to write the output of the LAMMPS calculation.
            Usually the local directory should suffice, given that there
            are no multiple instances running in the same directory.

        Returns
        -------
        descriptors : numpy.array
            Numpy array containing the descriptors with the dimension
            (x,y,z,descriptor_dimension)
        """
        # Enforcing / Checking PBC on the input atoms.
        self.atoms = self.enforce_pbc(atoms)
        self.grid_dimensions = grid_dimensions
        self.voxel = self.atoms.cell.copy()
        self.voxel[0] = self.voxel[0] / (self.grid_dimensions[0])
        self.voxel[1] = self.voxel[1] / (self.grid_dimensions[1])
        self.voxel[2] = self.voxel[2] / (self.grid_dimensions[2])
        return self._calculate(working_directory, **kwargs)

    def gather_descriptors(self, descriptors_np, use_pickled_comm=False):
        """
        Gathers all descriptors on rank 0 and sorts them.

        This is useful for e.g. parallel preprocessing.
        This function removes the extra 3 components that come from parallel
        processing.
        I.e. if we have 91 bispectrum descriptors, LAMMPS directly outputs us
        97 (in parallel mode), and this function returns 94, as to retain the
        3 x,y,z ones we by default include.

        Parameters
        ----------
        descriptors_np : numpy.array
            Numpy array with the descriptors of this ranks local grid.

        use_pickled_comm : bool
            If True, the pickled communication route from mpi4py is used.
            If False, a Recv/Sendv combination is used. I am not entirely
            sure what is faster. Technically Recv/Sendv should be faster,
            but I doubt my implementation is all that optimal. For the pickled
            route we can use gather(), which should be fairly quick.
            However, for large grids, one CANNOT use the pickled route;
            too large python objects will break it. Therefore, I am setting
            the Recv/Sendv route as default.
        """
        # Barrier to make sure all ranks have descriptors..
        comm = get_comm()
        barrier()

        # Gather the descriptors into a list.
        if use_pickled_comm:
            all_descriptors_list = comm.gather(descriptors_np, root=0)
        else:
            sendcounts = np.array(
                comm.gather(np.shape(descriptors_np)[0], root=0)
            )
            raw_feature_length = self.fingerprint_length + 3

            if get_rank() == 0:
                # print("sendcounts: {}, total: {}".format(sendcounts,
                #                                          sum(sendcounts)))

                # Preparing the list of buffers.
                all_descriptors_list = []
                for i in range(0, get_size()):
                    all_descriptors_list.append(
                        np.empty(
                            sendcounts[i] * raw_feature_length,
                            dtype=descriptors_np.dtype,
                        )
                    )

                # No MPI necessary for first rank. For all the others,
                # collect the buffers.
                all_descriptors_list[0] = descriptors_np
                for i in range(1, get_size()):
                    comm.Recv(all_descriptors_list[i], source=i, tag=100 + i)
                    all_descriptors_list[i] = np.reshape(
                        all_descriptors_list[i],
                        (sendcounts[i], raw_feature_length),
                    )
            else:
                comm.Send(descriptors_np, dest=0, tag=get_rank() + 100)
            barrier()

        # if get_rank() == 0:
        #     printout(np.shape(all_descriptors_list[0]))
        #     printout(np.shape(all_descriptors_list[1]))
        #     printout(np.shape(all_descriptors_list[2]))
        #     printout(np.shape(all_descriptors_list[3]))

        # Dummy for the other ranks.
        # (For now, might later simply broadcast to other ranks).
        descriptors_full = np.zeros([1, 1, 1, 1])

        # Reorder the list.
        if get_rank() == 0:
            # Prepare the descriptor array.
            nx = self.grid_dimensions[0]
            ny = self.grid_dimensions[1]
            nz = self.grid_dimensions[2]
            descriptors_full = np.zeros([nx, ny, nz, self.fingerprint_length])
            # Fill the full SNAP descriptors array.
            for idx, local_grid in enumerate(all_descriptors_list):
                # We glue the individual cells back together, and transpose.
                first_x = int(local_grid[0][0])
                first_y = int(local_grid[0][1])
                first_z = int(local_grid[0][2])
                last_x = int(local_grid[-1][0]) + 1
                last_y = int(local_grid[-1][1]) + 1
                last_z = int(local_grid[-1][2]) + 1
                descriptors_full[
                    first_x:last_x, first_y:last_y, first_z:last_z
                ] = np.reshape(
                    local_grid[:, 3:],
                    [
                        last_z - first_z,
                        last_y - first_y,
                        last_x - first_x,
                        self.fingerprint_length,
                    ],
                ).transpose(
                    [2, 1, 0, 3]
                )

                # Leaving this in here for debugging purposes.
                # This is the slow way to reshape the descriptors.
                # for entry in local_grid:
                #     x = int(entry[0])
                #     y = int(entry[1])
                #     z = int(entry[2])
                #     descriptors_full[x, y, z] = entry[3:]
        if self.parameters.descriptors_contain_xyz:
            return descriptors_full
        else:
            return descriptors_full[:, :, :, 3:]

    def convert_local_to_3d(self, descriptors_np):
        """
        Convert the desciptors as done in the gather function, but per rank.

        This is useful for e.g. parallel preprocessing.
        This function removes the extra 3 components that come from parallel
        processing.
        I.e. if we have 91 bispectrum descriptors, LAMMPS directly outputs us
        97 (in parallel mode), and this function returns 94, as to retain the
        3 x,y,z ones we by default include.

        Parameters
        ----------
        descriptors_np : numpy.array
            Numpy array with the descriptors of this ranks local grid.
        """
        local_offset = [None, None, None]
        local_reach = [None, None, None]
        local_offset[0] = int(descriptors_np[0][0])
        local_offset[1] = int(descriptors_np[0][1])
        local_offset[2] = int(descriptors_np[0][2])
        local_reach[0] = int(descriptors_np[-1][0]) + 1
        local_reach[1] = int(descriptors_np[-1][1]) + 1
        local_reach[2] = int(descriptors_np[-1][2]) + 1
        nx = local_reach[0] - local_offset[0]
        ny = local_reach[1] - local_offset[1]
        nz = local_reach[2] - local_offset[2]

        descriptors_full = np.zeros([nx, ny, nz, self.fingerprint_length])

        descriptors_full[0:nx, 0:ny, 0:nz] = np.reshape(
            descriptors_np[:, 3:], [nz, ny, nx, self.fingerprint_length]
        ).transpose([2, 1, 0, 3])
        return descriptors_full, local_offset, local_reach

    # Private methods
    #################

    def _process_loaded_array(self, array, units=None):
        array *= self.convert_units(1, in_units=units)

    def _process_loaded_dimensions(self, array_dimensions):
        if self.descriptors_contain_xyz:
            return (
                array_dimensions[0],
                array_dimensions[1],
                array_dimensions[2],
                array_dimensions[3] - 3,
            )
        else:
            return array_dimensions

    def _set_geometry_info(self, mesh):
        # Geometry: Save the cell parameters and angles of the grid.
        if self.atoms is not None:
            import openpmd_api as io

            self.voxel = self.atoms.cell.copy()
            self.voxel[0] = self.voxel[0] / (self.grid_dimensions[0])
            self.voxel[1] = self.voxel[1] / (self.grid_dimensions[1])
            self.voxel[2] = self.voxel[2] / (self.grid_dimensions[2])

            mesh.geometry = io.Geometry.cartesian
            mesh.grid_spacing = self.voxel.cellpar()[0:3]
            mesh.set_attribute("angles", self.voxel.cellpar()[3:])

    def _get_atoms(self):
        return self.atoms

    def _feature_mask(self):
        if self.descriptors_contain_xyz:
            return 3
        else:
            return 0

    def _setup_lammps(
        self, nx, ny, nz, outdir, lammps_dict, log_file_name="lammps_log.tmp"
    ):
        """
        Set up the lammps processor grid.

        Takes into account y/z-splitting.
        """
        from lammps import lammps

        parallel_warn(
            "Using LAMMPS for descriptor calculation. "
            "Do not initialize more than one pre-processing "
            "calculation in the same directory at the same time. "
            "Data may be over-written."
        )

        # Build LAMMPS arguments from the data we read.
        lmp_cmdargs = [
            "-screen",
            "none",
            "-log",
            os.path.join(outdir, log_file_name),
        ]

        if self.parameters._configuration["mpi"]:
            size = get_size()
            # for parallel tem need to set lammps commands: processors and
            # balance current implementation is to match lammps mpi processor
            # grid to QE processor splitting QE distributes grid points in
            # parallel as slices along z axis currently grid points fall on z
            # axix plane cutoff values in lammps this leads to some ranks
            # having 0 grid points and other having 2x gridpoints
            # balance command in lammps aleviates this issue
            # integers for plane cuts in z axis appear to be most important
            #
            # determine if nyfft flag is set so that QE also parallelizes
            # along y axis if nyfft is true lammps mpi processor grid needs to
            # be 1x{ny}x{nz} need to configure separate total_energy_module
            # with nyfft enabled
            if self.parameters.use_y_splitting > 1:
                # TODO automatically pass nyfft into QE from MALA
                # if more processors thatn y*z grid dimensions requested
                # send error. More processors than y*z grid dimensions reduces
                # efficiency and scaling of QE.
                nyfft = self.parameters.use_y_splitting
                # number of y processors is equal to nyfft
                yprocs = nyfft
                # number of z processors is equal to total processors/nyfft is
                # nyfft is used else zprocs = size
                if size % yprocs == 0:
                    zprocs = int(size / yprocs)
                else:
                    raise ValueError(
                        "Cannot evenly divide z-planes in y-direction"
                    )

                # check if total number of processors is greater than number of
                # grid sections produce error if number of processors is
                # greater than grid partions - will cause mismatch later in QE
                mpi_grid_sections = yprocs * zprocs
                if mpi_grid_sections < size:
                    raise ValueError(
                        "More processors than grid sections. "
                        "This will cause a crash further in the "
                        "calculation. Choose a total number of "
                        "processors equal to or less than the "
                        "total number of grid sections requsted "
                        "for the calculation (nyfft*nz)."
                    )
                # TODO not sure what happens when size/nyfft is not integer -
                #  further testing required

                # set the mpi processor grid for lammps
                lammps_procs = f"1 {yprocs} {zprocs}"
                printout(
                    "mpi grid with nyfft: ", lammps_procs, min_verbosity=2
                )

                # prepare y plane cuts for balance command in lammps if not
                # integer value
                if int(ny / yprocs) == (ny / yprocs):
                    ycut = 1 / yprocs
                    yint = ""
                    for i in range(0, yprocs - 1):
                        yvals = ((i + 1) * ycut) - 0.00000001
                        yint += format(yvals, ".8f")
                        yint += " "
                else:
                    # account for remainder with uneven number of
                    # planes/processors
                    ycut = 1 / yprocs
                    yrem = ny - (yprocs * int(ny / yprocs))
                    yint = ""
                    for i in range(0, yrem):
                        yvals = (((i + 1) * 2) * ycut) - 0.00000001
                        yint += format(yvals, ".8f")
                        yint += " "
                    for i in range(yrem, yprocs - 1):
                        yvals = ((i + 1 + yrem) * ycut) - 0.00000001
                        yint += format(yvals, ".8f")
                        yint += " "
                # prepare z plane cuts for balance command in lammps
                if int(nz / zprocs) == (nz / zprocs):
                    zcut = 1 / nz
                    zint = ""
                    for i in range(0, zprocs - 1):
                        zvals = ((i + 1) * (nz / zprocs) * zcut) - 0.00000001
                        zint += format(zvals, ".8f")
                        zint += " "
                else:
                    # account for remainder with uneven number of
                    # planes/processors
                    raise ValueError(
                        "Cannot divide z-planes on processors"
                        " without remainder. "
                        "This is currently unsupported."
                    )

                    # zcut = 1/nz
                    # zrem = nz - (zprocs*int(nz/zprocs))
                    # zint = ''
                    # for i in range(0, zrem):
                    #     zvals = (((i+1)*2)*zcut)-0.00000001
                    #     zint += format(zvals, ".8f")
                    #     zint += ' '
                    # for i in range(zrem, zprocs-1):
                    #     zvals = ((i+1+zrem)*zcut)-0.00000001
                    #     zint += format(zvals, ".8f")
                    #     zint += ' '
                lammps_dict["lammps_procs"] = (
                    f"processors {lammps_procs} " f"map xyz"
                )
                lammps_dict["zbal"] = f"balance 1.0 y {yint} z {zint}"
                lammps_dict["ngridx"] = nx
                lammps_dict["ngridy"] = ny
                lammps_dict["ngridz"] = nz
                lammps_dict["switch"] = self.parameters.bispectrum_switchflag

            else:
                if self.parameters.use_z_splitting:
                    # when nyfft is not used only split processors along z axis
                    size = get_size()
                    zprocs = size
                    # check to make sure number of z planes is not less than
                    # processors. If more processors than planes calculation
                    # efficiency decreases
                    if nz < size:
                        raise ValueError(
                            "More processors than grid sections. "
                            "This will cause a crash further in "
                            "the calculation. Choose a total "
                            "number of processors equal to or "
                            "less than the total number of grid "
                            "sections requsted for the "
                            "calculation (nz)."
                        )

                    # match lammps mpi grid to be 1x1x{zprocs}
                    lammps_procs = f"1 1 {zprocs}"
                    # print("mpi grid z only: ", lammps_procs)

                    # prepare z plane cuts for balance command in lammps
                    if int(nz / zprocs) == (nz / zprocs):
                        printout("No remainder in z")
                        zcut = 1 / nz
                        zint = ""
                        for i in range(0, zprocs - 1):
                            zvals = (
                                (i + 1) * (nz / zprocs) * zcut
                            ) - 0.00000001
                            zint += format(zvals, ".8f")
                            zint += " "
                    else:
                        # raise ValueError("Cannot divide z-planes on processors"
                        #                 " without remainder. "
                        #                 "This is currently unsupported.")
                        zcut = 1 / nz
                        zrem = nz - (zprocs * int(nz / zprocs))
                        zint = ""
                        for i in range(0, zrem):
                            zvals = (
                                ((i + 1) * (int(nz / zprocs) + 1)) * zcut
                            ) - 0.00000001
                            zint += format(zvals, ".8f")
                            zint += " "
                        for i in range(zrem, zprocs - 1):
                            zvals = (
                                ((i + 1) * int(nz / zprocs) + zrem) * zcut
                            ) - 0.00000001
                            zint += format(zvals, ".8f")
                            zint += " "

                    lammps_dict["lammps_procs"] = f"processors {lammps_procs}"
                    lammps_dict["zbal"] = f"balance 1.0 z {zint}"
                    lammps_dict["ngridx"] = nx
                    lammps_dict["ngridy"] = ny
                    lammps_dict["ngridz"] = nz
                    lammps_dict["switch"] = (
                        self.parameters.bispectrum_switchflag
                    )

                else:
                    lammps_dict["ngridx"] = nx
                    lammps_dict["ngridy"] = ny
                    lammps_dict["ngridz"] = nz
                    lammps_dict["switch"] = (
                        self.parameters.bispectrum_switchflag
                    )

        else:
            size = 1
            lammps_dict["ngridx"] = nx
            lammps_dict["ngridy"] = ny
            lammps_dict["ngridz"] = nz
            lammps_dict["switch"] = self.parameters.bispectrum_switchflag
<<<<<<< HEAD
            if self.parameters._configuration["gpu"] > 0:
                # Tell Kokkos to use one GPU.
                lmp_cmdargs.append("-k")
                lmp_cmdargs.append("on")
                lmp_cmdargs.append("g")
                lmp_cmdargs.append("1")

                # Tell LAMMPS to use Kokkos versions of those commands for
                # which a Kokkos version exists.
                lmp_cmdargs.append("-sf")
                lmp_cmdargs.append("kk")
                pass
=======
        if self.parameters._configuration["gpu"]:
            # Tell Kokkos to use one GPU.
            lmp_cmdargs.append("-k")
            lmp_cmdargs.append("on")
            lmp_cmdargs.append("g")
            lmp_cmdargs.append(str(size))

            # Tell LAMMPS to use Kokkos versions of those commands for
            # which a Kokkos version exists.
            lmp_cmdargs.append("-sf")
            lmp_cmdargs.append("kk")
            pass
>>>>>>> 5cfd0c85

        lmp_cmdargs = set_cmdlinevars(lmp_cmdargs, lammps_dict)

        lmp = lammps(cmdargs=lmp_cmdargs)
        set_lammps_instance(lmp)

        return lmp

    def _setup_atom_list(self):
        """
        Set up a list of atoms potentially relevant for descriptor calculation.

        If periodic boundary conditions are used, which is usually the case
        for MALA simulation, one has to compute descriptors by also
        incorporating atoms from neighboring cells.

        FURTHER OPTIMIZATION: Probably not that much, this mostly already uses
        optimized python functions.
        """
        if np.any(self.atoms.pbc):

            # To determine the list of relevant atoms we first take the edges
            # of the simulation cell and use them to determine all cells
            # which hold atoms that _may_ be relevant for the calculation.
            edges = list(
                np.array(
                    [
                        [0, 0, 0],
                        [1, 0, 0],
                        [0, 1, 0],
                        [0, 0, 1],
                        [1, 1, 1],
                        [0, 1, 1],
                        [1, 0, 1],
                        [1, 1, 0],
                    ]
                )
                * np.array(self.grid_dimensions)
            )
            all_cells_list = None

            # For each edge point create a neighborhoodlist to all cells
            # given by the cutoff radius.
            for edge in edges:
                edge_point = self._grid_to_coord(edge)
                neighborlist = NeighborList(
                    np.zeros(len(self.atoms) + 1)
                    + [self.parameters.atomic_density_cutoff],
                    bothways=True,
                    self_interaction=False,
                    primitive=NewPrimitiveNeighborList,
                )

                atoms_with_grid_point = self.atoms.copy()

                # Construct a ghost atom representing the grid point.
                atoms_with_grid_point.append(ase.Atom("H", edge_point))
                neighborlist.update(atoms_with_grid_point)
                indices, offsets = neighborlist.get_neighbors(len(self.atoms))

                # Incrementally fill the list containing all cells to be
                # considered.
                if all_cells_list is None:
                    all_cells_list = np.unique(offsets, axis=0)
                else:
                    all_cells_list = np.concatenate(
                        (all_cells_list, np.unique(offsets, axis=0))
                    )

            # Delete the original cell from the list of all cells.
            # This is to avoid double checking of atoms below.
            all_cells = np.unique(all_cells_list, axis=0)
            idx = 0
            for a in range(0, len(all_cells)):
                if (all_cells[a, :] == np.array([0, 0, 0])).all():
                    break
                idx += 1
            all_cells = np.delete(all_cells, idx, axis=0)

            # Create an object to hold all relevant atoms.
            # First, instantiate it by filling it will all atoms from all
            # potentiall relevant cells, as identified above.
            all_atoms = None
            for a in range(0, len(self.atoms)):
                if all_atoms is None:
                    all_atoms = (
                        self.atoms.positions[a]
                        + all_cells @ self.atoms.get_cell()
                    )
                else:
                    all_atoms = np.concatenate(
                        (
                            all_atoms,
                            self.atoms.positions[a]
                            + all_cells @ self.atoms.get_cell(),
                        )
                    )

            # Next, construct the planes forming the unit cell.
            # Atoms from neighboring cells are only included in the list of
            # all relevant atoms, if they have a distance to any of these
            # planes smaller than the cutoff radius. Elsewise, they would
            # not be included in the eventual calculation anyhow.
            planes = [
                [[0, 1, 0], [0, 0, 1], [0, 0, 0]],
                [
                    [self.grid_dimensions[0], 1, 0],
                    [self.grid_dimensions[0], 0, 1],
                    self.grid_dimensions,
                ],
                [[1, 0, 0], [0, 0, 1], [0, 0, 0]],
                [
                    [1, self.grid_dimensions[1], 0],
                    [0, self.grid_dimensions[1], 1],
                    self.grid_dimensions,
                ],
                [[1, 0, 0], [0, 1, 0], [0, 0, 0]],
                [
                    [1, 0, self.grid_dimensions[2]],
                    [0, 1, self.grid_dimensions[2]],
                    self.grid_dimensions,
                ],
            ]
            all_distances = []
            for plane in planes:
                curplane = Plane.from_points(
                    self._grid_to_coord(plane[0]),
                    self._grid_to_coord(plane[1]),
                    self._grid_to_coord(plane[2]),
                )
                distances = []

                # TODO: This may be optimized, and formulated in an array
                # operation.
                for a in range(np.shape(all_atoms)[0]):
                    distances.append(curplane.distance_point(all_atoms[a]))
                all_distances.append(distances)
            all_distances = np.array(all_distances)
            all_distances = np.min(all_distances, axis=0)
            all_atoms = np.squeeze(
                all_atoms[
                    np.argwhere(
                        all_distances < self.parameters.atomic_density_cutoff
                    ),
                    :,
                ]
            )
            return np.concatenate((all_atoms, self.atoms.positions))

        else:
            # If no PBC are used, only consider a single cell.
            return self.atoms.positions

    def _grid_to_coord(self, gridpoint):
        # Convert grid indices to real space grid point.
        i = gridpoint[0]
        j = gridpoint[1]
        k = gridpoint[2]
        # Orthorhombic cells and triclinic ones have
        # to be treated differently, see domain.cpp

        if self.atoms.cell.orthorhombic:
            return np.diag(self.voxel) * [i, j, k]
        else:
            ret = [0, 0, 0]
            ret[0] = (
                i / self.grid_dimensions[0] * self.atoms.cell[0, 0]
                + j / self.grid_dimensions[1] * self.atoms.cell[1, 0]
                + k / self.grid_dimensions[2] * self.atoms.cell[2, 0]
            )
            ret[1] = (
                j / self.grid_dimensions[1] * self.atoms.cell[1, 1]
                + k / self.grid_dimensions[2] * self.atoms.cell[1, 2]
            )
            ret[2] = k / self.grid_dimensions[2] * self.atoms.cell[2, 2]
            return np.array(ret)

    @abstractmethod
    def _calculate(self, outdir, **kwargs):
        pass

    def _set_feature_size_from_array(self, array):
        self.fingerprint_length = np.shape(array)[-1]<|MERGE_RESOLUTION|>--- conflicted
+++ resolved
@@ -758,21 +758,7 @@
             lammps_dict["ngridy"] = ny
             lammps_dict["ngridz"] = nz
             lammps_dict["switch"] = self.parameters.bispectrum_switchflag
-<<<<<<< HEAD
-            if self.parameters._configuration["gpu"] > 0:
-                # Tell Kokkos to use one GPU.
-                lmp_cmdargs.append("-k")
-                lmp_cmdargs.append("on")
-                lmp_cmdargs.append("g")
-                lmp_cmdargs.append("1")
-
-                # Tell LAMMPS to use Kokkos versions of those commands for
-                # which a Kokkos version exists.
-                lmp_cmdargs.append("-sf")
-                lmp_cmdargs.append("kk")
-                pass
-=======
-        if self.parameters._configuration["gpu"]:
+        if self.parameters._configuration["gpu"] > 0:
             # Tell Kokkos to use one GPU.
             lmp_cmdargs.append("-k")
             lmp_cmdargs.append("on")
@@ -784,7 +770,6 @@
             lmp_cmdargs.append("-sf")
             lmp_cmdargs.append("kk")
             pass
->>>>>>> 5cfd0c85
 
         lmp_cmdargs = set_cmdlinevars(lmp_cmdargs, lammps_dict)
 
