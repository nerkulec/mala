"""Electronic density calculation class."""
import os

import ase.io
from ase.units import Rydberg, Bohr
try:
    import total_energy as te
except ModuleNotFoundError:
    pass
import numpy as np

from mala.common.parallelizer import printout, get_rank, parallel_warn
from mala.targets.target import Target
from mala.targets.calculation_helpers import *
from mala.targets.cube_parser import read_cube, write_cube
from mala.targets.atomic_force import AtomicForce
<<<<<<< HEAD
from functools import cached_property
=======
>>>>>>> ebd9559f


class Density(Target):
    """Postprocessing / parsing functions for the electronic density.

    Parameters
    ----------
    params : mala.common.parameters.Parameters
        Parameters used to create this Target object.
    """

    ##############################
    # Class attributes
    ##############################

    te_mutex = False

    ##############################
    # Constructors
    ##############################

    def __init__(self, params):
        super(Density, self).__init__(params)
        self.density = None

    @classmethod
    def from_numpy_file(cls, params, path):
        """
        Create a Density calculator from a numpy array saved in a file.

        Parameters
        ----------
        params : mala.common.parameters.Parameters
            Parameters used to create this LDOS object.

        path : string
            Path to file that is being read.

        Returns
        -------
        dens_object : mala.targets.density.Density
            Density calculator object.
        """
        return_density_object = Density(params)
        return_density_object.density.read_from_numpy(path)
        return return_density_object

    @classmethod
    def from_numpy_array(cls, params, array):
        """
        Create a Density calculator from a numpy array in memory.

        By using this function rather then setting the density
        object directly, proper unit coversion is ensured.

        Parameters
        ----------
        params : mala.common.parameters.Parameters
            Parameters used to create this LDOS object.

        array : numpy.ndarray
            Path to file that is being read.

        Returns
        -------
        dens_object : mala.targets.density.Density
            Density calculator object.
        """
        return_dos = Density(params)
        return_dos.read_from_array(array)
        return return_dos

    @classmethod
    def from_cube_file(cls, params, path):
        """
        Create a Density calculator from a cube file.

        Parameters
        ----------
        params : mala.common.parameters.Parameters
            Parameters used to create this DOS object.

        path : string
            Name of the cube file.

        Returns
        -------
        dens_object : mala.targets.density.Density
            Density object created from LDOS object.
        """
        return_density_object = Density(params)
        return_density_object.read_from_cube(path)
        return return_density_object

    @classmethod
    def from_ldos_calculator(cls, ldos_object):
        """
        Create a Density calculator from an LDOS object.

        If the LDOS object has data associated with it, this data will
        be copied.

        Parameters
        ----------
        ldos_object : mala.targets.ldos.LDOS
            LDOS object used as input.

        Returns
        -------
        dens_object : mala.targets.density.Density
            Density object created from LDOS object.
        """
        return_density_object = Density(ldos_object.parameters)
        return_density_object.fermi_energy_dft = ldos_object.fermi_energy_dft
        return_density_object.temperature_K = ldos_object.temperature_K
        return_density_object.voxel_Bohr = ldos_object.voxel_Bohr
        return_density_object.number_of_electrons_exact = ldos_object.\
            number_of_electrons_exact
        return_density_object.band_energy_dft_calculation = ldos_object.\
            band_energy_dft_calculation
        return_density_object.grid_dimensions = ldos_object.grid_dimensions
        return_density_object.atoms = ldos_object.atoms
        return_density_object.qe_input_data = ldos_object.qe_input_data
        return_density_object.qe_pseudopotentials = ldos_object.\
            qe_pseudopotentials
        return_density_object.total_energy_dft_calculation = \
            ldos_object.total_energy_dft_calculation
        return_density_object.kpoints = ldos_object.kpoints
        return_density_object.number_of_electrons_from_eigenvals = \
            ldos_object.number_of_electrons_from_eigenvals

        # If the source calculator has LDOS data, then this new object
        # can have DOS data.
        if ldos_object.local_density_of_states is not None:
            return_density_object.density = ldos_object.density

        return return_density_object

    ##############################
    # Properties
    ##############################

    @property
    def density(self):
        """Electronic density."""
        return self._density

    @density.setter
    def density(self, new_density):
        self._density = new_density
        # Setting a new density means we have to uncache priorly cached
        # properties.
        self.uncache_properties()

    def get_target(self):
        """
        Get the target quantity.

        This is the generic interface for cached target quantities.
        It should work for all implemented targets.
        """
        return self.density

    def invalidate_target(self):
        """
        Invalidates the saved target wuantity.

        This is the generic interface for cached target quantities.
        It should work for all implemented targets.
        """
        self.density = None

    @property
    def feature_size(self):
        """Get dimension of this target if used as feature in ML."""
        return 1

<<<<<<< HEAD
    @cached_property
    def number_of_electrons(self):
        """
        Number of electrons in the system, calculated via cached Density.

        Does not necessarily match up exactly with KS-DFT provided values,
        due to discretization errors.
        """
        if self.density is not None:
            return self.get_number_of_electrons()
        else:
            raise Exception("No cached density available to "
                            "calculate this property.")

    @cached_property
    def total_energy_contributions(self):
        """
        All density based contributions to the total energy.

        Calculated via the cached density.
        """
        if self.density is not None:
            return self.get_energy_contributions()
        else:
            raise Exception("No cached density available to "
                            "calculate this property.")

    def uncache_properties(self):
        """Uncache all cached properties of this calculator."""
        if self._is_property_cached("number_of_electrons"):
            del self.number_of_electrons

        if self._is_property_cached("total_energy_contributions"):
            del self.total_energy_contributions

    ##############################
    # Methods
    ##############################

    # File I/O
    ##########

    def read_from_cube(self, path, units=None):
=======
    def read_from_cube(self, file_name, directory, units=None, **kwargs):
>>>>>>> ebd9559f
        """
        Read the density data from a cube file.

        Parameters
        ----------
        path : string
            Name of the cube file.

        units : string
            Units the density is saved in. Usually none.
        """
        printout("Reading density from .cube file ", path, min_verbosity=0)
        data, meta = read_cube(path)
        self.density = data

    def read_from_numpy(self, path, units=None):
        """
        Read the density data from a numpy file.

        Parameters
        ----------
        path :
            Name of the numpy file.

        units : string
            Units the density is saved in. Usually none.
        """
        self.density = np.load(path)

    def read_from_array(self, array, units=None):
        """
        Read the density data from a numpy array.

        Parameters
        ----------
        array : numpy.ndarray
            Numpy array containing the density..

        units : string
            Units the density is saved in. Usually none.
        """
        self.density = array

    def write_as_cube(self, file_name, density_data, atoms=None,
                      grid_dimensions=None):
        """
        Write the density data in a cube file.

        Parameters
        ----------
        file_name : string
            Name of the file.

        density_data : numpy.ndarray
            1D or 3D array of the density.

        atoms : ase.Atoms
            Atoms to be written to the file alongside the density data.
            If None, and the target object has an atoms object, this will
            be used.

        grid_dimensions : list
            Grid dimensions. Only necessary if a 1D density is provided.
        """
        if grid_dimensions is None:
            grid_dimensions = self.grid_dimensions
        if atoms is None:
            atoms = self.atoms
        if len(density_data.shape) != 3:
            if len(density_data.shape) == 1:
                density_data = np.reshape(density_data, grid_dimensions)
            else:
                raise Exception("Unknown density shape provided.")
        # %%
        meta = {}
        atom_list = []
        for i in range(0, len(atoms)):
            atom_list.append(
                (atoms[i].number, [4.0, ] + list(atoms[i].position / Bohr)))

        meta["atoms"] = atom_list
        meta["org"] = [0.0, 0.0, 0.0]
        meta["xvec"] = self.voxel_Bohr[0]
        meta["yvec"] = self.voxel_Bohr[1]
        meta["zvec"] = self.voxel_Bohr[2]
        write_cube(density_data, meta, file_name)

    # Calculations
    ##############

    def get_number_of_electrons(self, density_data=None, voxel_Bohr=None,
                                integration_method="summation"):
        """
        Calculate the number of electrons from given density data.

        Parameters
        ----------
        density_data : numpy.array
            Electronic density on the given grid. Has to either be of the form
            gridpoints or (gridx, gridy, gridz). If None, then the cached
            density will be used for the calculation.


        voxel_Bohr : ase.cell.Cell
            Voxel to be used for grid intergation. Needs to reflect the
            symmetry of the simulation cell. In Bohr.

        integration_method : str
            Integration method used to integrate density on the grid.
            Currently supported:

            - "trapz" for trapezoid method (only for cubic grids).
            - "simps" for Simpson method (only for cubic grids).
            - "summation" for summation and scaling of the values (recommended)
        """
        if density_data is None:
            density_data = self.density
            if density_data is None:
                raise Exception("No density data provided, cannot calculate"
                                " this quantity.")

        if voxel_Bohr is None:
            voxel_Bohr = self.voxel_Bohr

        # Check input data for correctness.
        data_shape = np.shape(np.squeeze(density_data))
        if len(data_shape) != 3:
            if len(data_shape) != 1:
                raise Exception("Unknown Density shape, cannot calculate "
                                "number of electrons.")
            elif integration_method != "summation":
                raise Exception("If using a 1D density array, you can only"
                                " use summation as integration method.")

        # We integrate along the three axis in space.
        # If there is only one point in a certain direction we do not
        # integrate, but rather reduce in this direction.
        # Integration over one point leads to zero.

        grid_spacing_bohr_x = np.linalg.norm(voxel_Bohr[0])
        grid_spacing_bohr_y = np.linalg.norm(voxel_Bohr[1])
        grid_spacing_bohr_z = np.linalg.norm(voxel_Bohr[2])

        number_of_electrons = None
        if integration_method != "summation":
            number_of_electrons = density_data

            # X
            if data_shape[0] > 1:
                number_of_electrons = \
                    integrate_values_on_spacing(number_of_electrons,
                                                grid_spacing_bohr_x, axis=0,
                                                method=integration_method)
            else:
                number_of_electrons =\
                    np.reshape(number_of_electrons, (data_shape[1],
                                                     data_shape[2]))
                number_of_electrons *= grid_spacing_bohr_x

            # Y
            if data_shape[1] > 1:
                number_of_electrons = \
                    integrate_values_on_spacing(number_of_electrons,
                                                grid_spacing_bohr_y, axis=0,
                                                method=integration_method)
            else:
                number_of_electrons = \
                    np.reshape(number_of_electrons, (data_shape[2]))
                number_of_electrons *= grid_spacing_bohr_y

            # Z
            if data_shape[2] > 1:
                number_of_electrons = \
                    integrate_values_on_spacing(number_of_electrons,
                                                grid_spacing_bohr_z, axis=0,
                                                method=integration_method)
            else:
                number_of_electrons *= grid_spacing_bohr_z
        else:
            if len(data_shape) == 3:
                number_of_electrons = np.sum(density_data, axis=(0, 1, 2)) \
                                      * voxel_Bohr.volume
            if len(data_shape) == 1:
                number_of_electrons = np.sum(density_data, axis=0) * \
                                      voxel_Bohr.volume

        return number_of_electrons

    def get_density(self, density_data=None, convert_to_threedimensional=False,
                    grid_dimensions=None):
        """
        Get the electronic density, based on density data.

        This function only does reshaping, no calculations.

        Parameters
        ----------
        density_data : numpy.array
            Electronic density data, this array will be returned unchanged
            depending on the other parameters. If None, then the cached
            density will be used for the calculation.

        convert_to_threedimensional : bool
            If True, then a density saved as a 1D array will be converted to
            a 3D array (gridsize -> gridx * gridy * gridz)

        grid_dimensions : list
            Provide a list of dimensions to be used in the transformation
            1D -> 3D. If None, MALA will attempt to use the values read with
            Target.read_additional_read_additional_calculation_data .
            If that cannot be done, this function will raise an exception.

        Returns
        -------
        density_data : numpy.array
            Electronic density data in the desired shape.
        """
        if density_data is None:
            density_data = self.density
            if density_data is None:
                raise Exception("No density data provided, cannot calculate"
                                " this quantity.")

        if len(density_data.shape) == 3:
            return density_data
        elif len(density_data.shape) == 1:
            if convert_to_threedimensional:
                if grid_dimensions is None:
                    grid_dimensions = self.grid_dimensions
                return density_data.reshape(grid_dimensions)
            else:
                return density_data
        else:
            raise Exception("Unknown density data shape.")

    def get_energy_contributions(self, density_data=None, create_file=True,
                                 atoms_Angstrom=None, qe_input_data=None,
                                 qe_pseudopotentials=None):
        r"""
        Extract density based energy contributions from Quantum Espresso.

        Done via a Fortran module accesible through python using f2py.
        Returns: e_rho_times_v_hxc, e_hartree,  e_xc, e_ewald

        Parameters
        ----------
        density_data : numpy.array
            Density data on a grid. If None, then the cached
            density will be used for the calculation.

        create_file : bool
            If False, the last mala.pw.scf.in file will be used as input for
            Quantum Espresso. If True (recommended), MALA will create this
            file according to calculation parameters.

        atoms_Angstrom : ase.Atoms
            ASE atoms object for the current system. If None, MALA will
            create one.

        qe_input_data : dict
            Quantum Espresso parameters dictionary for the ASE<->QE interface.
            If None (recommended), MALA will create one.

        qe_pseudopotentials : dict
            Quantum Espresso pseudopotential dictionaty for the ASE<->QE
            interface. If None (recommended), MALA will create one.

        Returns
        -------
        energies : dict
            A dict containing the following entries:

                - :math:`n\,V_\mathrm{xc}`
                - :math:`E_\mathrm{H}`
                - :math:`E_\mathrm{xc}`
                - :math:`E_\mathrm{Ewald}`
        """
        if density_data is None:
            density_data = self.density
            if density_data is None:
                raise Exception("No density data provided, cannot calculate"
                                " this quantity.")

        if atoms_Angstrom is None:
            atoms_Angstrom = self.atoms
        self.__setup_total_energy_module(density_data, atoms_Angstrom,
                                         create_file=create_file,
                                         qe_input_data=qe_input_data,
                                         qe_pseudopotentials=
                                         qe_pseudopotentials)

        # Get and return the energies.
        energies = np.array(te.get_energies())*Rydberg
        energies_dict = {"e_rho_times_v_hxc": energies[0],
                         "e_hartree": energies[1], "e_xc": energies[2],
                         "e_ewald": energies[3]}
        return energies_dict

    def get_atomic_forces(self, density_data=None, create_file=True,
                          atoms_Angstrom=None, qe_input_data=None,
                          qe_pseudopotentials=None):
        """
        Calculate the atomic forces.

        This function uses an interface to QE. The atomic forces are
        calculated via the Hellman-Feynman theorem, although only the local
        contributions are calculated. The non-local contributions, as well
        as the SCF correction (so anything wavefunction dependent) are ignored.
        Therefore, this function is best used for data that was created using
        local pseudopotentials.

        Parameters
        ----------
        density_data : numpy.array
            Density data on a grid. If None, then the cached
            density will be used for the calculation.

        create_file : bool
            If False, the last mala.pw.scf.in file will be used as input for
            Quantum Espresso. If True (recommended), MALA will create this
            file according to calculation parameters.

        atoms_Angstrom : ase.Atoms
            ASE atoms object for the current system. If None, MALA will
            create one.

        qe_input_data : dict
            Quantum Espresso parameters dictionary for the ASE<->QE interface.
            If None (recommended), MALA will create one.

        qe_pseudopotentials : dict
            Quantum Espresso pseudopotential dictionaty for the ASE<->QE
            interface. If None (recommended), MALA will create one.

        Returns
        -------
        atomic_forces : numpy.ndarray
            An array of the form (natoms, 3), containing the atomic forces
            in eV/Ang.

        """
        if density_data is None:
            density_data = self.density
            if density_data is None:
                raise Exception("No density data provided, cannot calculate"
                                " this quantity.")

        # First, set up the total energy module for calculation.
        if atoms_Angstrom is None:
            atoms_Angstrom = self.atoms
        self.__setup_total_energy_module(density_data, atoms_Angstrom,
                                         create_file=create_file,
                                         qe_input_data=qe_input_data,
                                         qe_pseudopotentials=
                                         qe_pseudopotentials)

        # Now calculate the forces.
        atomic_forces = np.array(te.calc_forces(len(atoms_Angstrom))).transpose()

        # QE returns the forces in Ry/Bohr.
        atomic_forces = AtomicForce.convert_units(atomic_forces,
                                                  in_units="Ry/Bohr")
        return atomic_forces

    @staticmethod
    def get_scaled_positions_for_qe(atoms):
        """
        Get the positions correctly scaled for QE.

        QE (for ibrav=0) scales a little bit different then ASE would.
        ASE uses all provided cell parameters, while QE simply sets the
        first entry in the cell parameter matrix as reference and divides
        all positions by this value.

        Parameters
        ----------
        atoms : ase.Atoms
            The atom objects for which the scaled positions should be
            calculated.

        Returns
        -------
        scaled_positions : numpy.array
            The scaled positions.
        """
        principal_axis = atoms.get_cell()[0][0]
        scaled_positions = atoms.get_positions()/principal_axis
        return scaled_positions

    # Private methods
    #################

    def __setup_total_energy_module(self, density_data, atoms_Angstrom,
                                    create_file=True, qe_input_data=None,
                                    qe_pseudopotentials=None):
        if create_file:
            # If not otherwise specified, use values as read in.
            if qe_input_data is None:
                qe_input_data = self.qe_input_data
            if qe_pseudopotentials is None:
                qe_pseudopotentials = self.qe_pseudopotentials

            self.write_tem_input_file(atoms_Angstrom, qe_input_data,
                                      qe_pseudopotentials,
                                      self.grid_dimensions,
                                      self.kpoints)

        # initialize the total energy module.
        # FIXME: So far, the total energy module can only be initialized once.
        # This is ok when the only thing changing
        # are the atomic positions. But no other parameter can currently be
        # changed in between runs...
        # There should be some kind of de-initialization function that allows
        # for this.

        if Density.te_mutex is False:
            printout("MALA: Starting QuantumEspresso to get density-based"
                     " energy contributions.", min_verbosity=0)
            te.initialize()
            Density.te_mutex = True
            printout("MALA: QuantumEspresso setup done.", min_verbosity=0)
        else:
            printout("MALA: QuantumEspresso is already running. Except for"
                     " the atomic positions, no new parameters will be used.",
                     min_verbosity=0)

        # Before we proceed, some sanity checks are necessary.
        # Is the calculation spinpolarized?
        nr_spin_channels = te.get_nspin()
        if nr_spin_channels != 1:
            raise Exception("Spin polarization is not yet implemented.")

        # If we got values through the ASE parser - is everything consistent?
        number_of_atoms = te.get_nat()
        if create_file is True:
            if number_of_atoms != atoms_Angstrom.get_global_number_of_atoms():
                raise Exception("Number of atoms is inconsistent between MALA "
                                "and Quantum Espresso.")

        # We need to find out if the grid dimensions are consistent.
        # That depends on the form of the density data we received.
        number_of_gridpoints = te.get_nnr()
        if len(density_data.shape) == 3:
            number_of_gridpoints_mala = density_data.shape[0] * \
                                        density_data.shape[1] * \
                                        density_data.shape[2]
        elif len(density_data.shape) == 1:
            number_of_gridpoints_mala = density_data.shape[0]
        else:
            raise Exception("Density data has wrong dimensions. ")
        if number_of_gridpoints_mala != number_of_gridpoints:
            raise Exception("Grid is inconsistent between MALA and"
                            " Quantum Espresso")

        # Now we need to reshape the density.
        density_for_qe = None
        if len(density_data.shape) == 3:
            density_for_qe = np.reshape(density_data, [number_of_gridpoints,
                                                       1], order='F')
        elif len(density_data.shape) == 1:
            parallel_warn("Using 1D density to calculate the total energy"
                          " requires reshaping of this data. "
                          "This is unproblematic, as long as you provided t"
                          "he correct grid_dimensions.")
            density_for_qe = self.get_density(density_data,
                                              convert_to_threedimensional=True)
            density_for_qe = np.reshape(density_for_qe, [number_of_gridpoints,
                                                         1], order='F')
        # Reset the positions. Some calculations (such as the Ewald sum)
        # is directly performed here, so it is not enough to simply
        # instantiate the process with the file.
        positions_for_qe = self.get_scaled_positions_for_qe(atoms_Angstrom)
        te.set_positions(np.transpose(positions_for_qe), number_of_atoms)
        # Now we can set the new density.
        te.set_rho_of_r(density_for_qe, number_of_gridpoints, nr_spin_channels)
        return atoms_Angstrom
<|MERGE_RESOLUTION|>--- conflicted
+++ resolved
@@ -1,5 +1,6 @@
 """Electronic density calculation class."""
 import os
+import warnings
 
 import ase.io
 from ase.units import Rydberg, Bohr
@@ -14,10 +15,7 @@
 from mala.targets.calculation_helpers import *
 from mala.targets.cube_parser import read_cube, write_cube
 from mala.targets.atomic_force import AtomicForce
-<<<<<<< HEAD
 from functools import cached_property
-=======
->>>>>>> ebd9559f
 
 
 class Density(Target):
@@ -195,7 +193,6 @@
         """Get dimension of this target if used as feature in ML."""
         return 1
 
-<<<<<<< HEAD
     @cached_property
     def number_of_electrons(self):
         """
@@ -238,10 +235,7 @@
     # File I/O
     ##########
 
-    def read_from_cube(self, path, units=None):
-=======
-    def read_from_cube(self, file_name, directory, units=None, **kwargs):
->>>>>>> ebd9559f
+    def read_from_cube(self, path, units=None, **kwargs):
         """
         Read the density data from a cube file.
 
@@ -718,3 +712,65 @@
         # Now we can set the new density.
         te.set_rho_of_r(density_for_qe, number_of_gridpoints, nr_spin_channels)
         return atoms_Angstrom
+
+    @staticmethod
+    def get_scaled_positions_for_qe(atoms):
+        """
+        Get the positions correctly scaled for QE.
+
+        QE (for ibrav=0) scales a little bit different then ASE would.
+        ASE uses all provided cell parameters, while QE simply sets the
+        first entry in the cell parameter matrix as reference and divides
+        all positions by this value.
+
+        Parameters
+        ----------
+        atoms : ase.Atoms
+            The atom objects for which the scaled positions should be
+            calculated.
+
+        Returns
+        -------
+        scaled_positions : numpy.array
+            The scaled positions.
+        """
+        principal_axis = atoms.get_cell()[0][0]
+        scaled_positions = atoms.get_positions()/principal_axis
+        return scaled_positions
+
+    @classmethod
+    def from_ldos(cls, ldos_object):
+        """
+        Create a density object from an LDOS object.
+
+        Parameters
+        ----------
+        ldos_object : mala.targets.ldos.LDOS
+            LDOS object used as input.
+
+        Returns
+        -------
+        dos_object : Density
+            Density object created from LDOS object.
+
+
+        """
+        return_density_object = Density(ldos_object.parameters)
+        return_density_object.fermi_energy_eV = ldos_object.fermi_energy_eV
+        return_density_object.temperature_K = ldos_object.temperature_K
+        return_density_object.voxel_Bohr = ldos_object.voxel_Bohr
+        return_density_object.number_of_electrons = ldos_object.\
+            number_of_electrons
+        return_density_object.band_energy_dft_calculation = ldos_object.\
+            band_energy_dft_calculation
+        return_density_object.grid_dimensions = ldos_object.grid_dimensions
+        return_density_object.atoms = ldos_object.atoms
+        return_density_object.qe_input_data = ldos_object.qe_input_data
+        return_density_object.qe_pseudopotentials = ldos_object.\
+            qe_pseudopotentials
+        return_density_object.total_energy_dft_calculation = \
+            ldos_object.total_energy_dft_calculation
+        return_density_object.kpoints = ldos_object.kpoints
+        return_density_object.number_of_electrons_from_eigenvals = \
+            ldos_object.number_of_electrons_from_eigenvals
+        return return_density_object