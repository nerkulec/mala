--- conflicted
+++ resolved
@@ -77,88 +77,93 @@
         self.process_targets = False
         self.process_additional_info = False
 
-    def add_snapshot(self, descriptor_input_type=None,
-                     descriptor_input_path=None,
-                     target_input_type=None,
-                     target_input_path=None,
-                     additional_info_input_type=None,
-                     additional_info_input_path=None,
-                     descriptor_units=None, target_units=None):
-        """
-        Add a snapshot to be processed.
-
-        Parameters
-        ----------
-        descriptor_input_type : string
-            Type of descriptor data to be processed.
-            See mala.datahandling.data_converter.descriptor_input_types
-            for options.
-
-        descriptor_input_path : string
-            Path of descriptor data to be processed.
-
-        target_input_type : string
-            Type of target data to be processed.
-            See mala.datahandling.data_converter.target_input_types
-            for options.
-
-        target_input_path : string
-            Path of target data to be processed.
-
-        additional_info_input_type : string
-            Type of additional info data to be processed.
-            See mala.datahandling.data_converter.additional_info_input_types
-            for options.
-
-        additional_info_input_path : string
-            Path of additional info data to be processed.
-
-        descriptor_units : string
-            Units for descriptor data processing.
-
-        target_units : string
-            Units for target data processing.
-        """
-        # Check the input.
-        if descriptor_input_type is not None:
-            if descriptor_input_path is None:
-                raise Exception("Cannot process descriptor data with no path "
-                                "given.")
-            if descriptor_input_type not in descriptor_input_types:
-                raise Exception("Cannot process this type of descriptor data.")
-            self.process_descriptors = True
-
-        if target_input_type is not None:
-            if target_input_path is None:
-                raise Exception("Cannot process target data with no path "
-                                "given.")
-            if target_input_type not in target_input_types:
-                raise Exception("Cannot process this type of target data.")
-            self.process_targets = True
-
-        if additional_info_input_type is not None:
-            if additional_info_input_path is None:
-                raise Exception("Cannot process additional info data with "
-                                "no path given.")
-            if additional_info_input_type not in additional_info_input_types:
-                raise Exception("Cannot process this type of additional info "
-                                "data.")
-            self.process_additional_info = True
-
-        # Assign info.
-        self.__snapshots_to_convert.append({"input": descriptor_input_path,
-                                            "output": target_input_path,
-                                            "additional_info":
-                                                additional_info_input_path})
-        self.__snapshot_description.append({"input": descriptor_input_type,
-                                            "output": target_input_type,
-                                            "additional_info":
-                                                additional_info_input_type})
-        self.__snapshot_units.append({"input": descriptor_units,
-                                      "output": target_units})
-
-<<<<<<< HEAD
-    def convert_snapshots(self, save_path="./",
+        def add_snapshot(self, descriptor_input_type=None,
+                         descriptor_input_path=None,
+                         target_input_type=None,
+                         target_input_path=None,
+                         additional_info_input_type=None,
+                         additional_info_input_path=None,
+                         descriptor_units=None, target_units=None):
+            """
+            Add a snapshot to be processed.
+
+            Parameters
+            ----------
+            descriptor_input_type : string
+                Type of descriptor data to be processed.
+                See mala.datahandling.data_converter.descriptor_input_types
+                for options.
+
+            descriptor_input_path : string
+                Path of descriptor data to be processed.
+
+            target_input_type : string
+                Type of target data to be processed.
+                See mala.datahandling.data_converter.target_input_types
+                for options.
+
+            target_input_path : string
+                Path of target data to be processed.
+
+            additional_info_input_type : string
+                Type of additional info data to be processed.
+                See mala.datahandling.data_converter.additional_info_input_types
+                for options.
+
+            additional_info_input_path : string
+                Path of additional info data to be processed.
+
+            descriptor_units : string
+                Units for descriptor data processing.
+
+            target_units : string
+                Units for target data processing.
+            """
+            # Check the input.
+            if descriptor_input_type is not None:
+                if descriptor_input_path is None:
+                    raise Exception(
+                        "Cannot process descriptor data with no path "
+                        "given.")
+                if descriptor_input_type not in descriptor_input_types:
+                    raise Exception(
+                        "Cannot process this type of descriptor data.")
+                self.process_descriptors = True
+
+            if target_input_type is not None:
+                if target_input_path is None:
+                    raise Exception("Cannot process target data with no path "
+                                    "given.")
+                if target_input_type not in target_input_types:
+                    raise Exception("Cannot process this type of target data.")
+                self.process_targets = True
+
+            if additional_info_input_type is not None:
+                if additional_info_input_path is None:
+                    raise Exception("Cannot process additional info data with "
+                                    "no path given.")
+                if additional_info_input_type not in additional_info_input_types:
+                    raise Exception(
+                        "Cannot process this type of additional info "
+                        "data.")
+                self.process_additional_info = True
+
+            # Assign info.
+            self.__snapshots_to_convert.append({"input": descriptor_input_path,
+                                                "output": target_input_path,
+                                                "additional_info":
+                                                    additional_info_input_path})
+            self.__snapshot_description.append({"input": descriptor_input_type,
+                                                "output": target_input_type,
+                                                "additional_info":
+                                                    additional_info_input_type})
+            self.__snapshot_units.append({"input": descriptor_units,
+                                          "output": target_units})
+
+    def convert_snapshots(self, complete_save_path=None,
+                          descriptor_save_path=None,
+                          target_save_path=None,
+                          additional_info_save_path=None,
                           naming_scheme="ELEM_snapshot*", starts_at=0,
                           file_based_communication=False,
                           descriptor_calculation_kwargs=None,
@@ -216,300 +221,6 @@
         if target_calculator_kwargs is None:
             target_calculator_kwargs = {}
 
-        if not use_numpy:
-            snapshot_name = naming_scheme
-            series_name = snapshot_name.replace("*", str("%01T"))
-
-            input_series = io.Series(os.path.join(save_path,
-                                                  series_name+".in.h5"),
-                                     io.Access.create,
-                                     options=json.dumps(
-                                        self.parameters_full.
-                                            openpmd_configuration))
-
-            output_series = io.Series(os.path.join(save_path,
-                                                   series_name+".out.h5"),
-                                      io.Access.create,
-                                      options=json.dumps(
-                                        self.parameters_full.
-                                            openpmd_configuration))
-
-            for series in [input_series, output_series]:
-                series.set_attribute("is_mala_data", 1)
-                series.set_software(name="MALA", version="x.x.x")
-                series.author = "..."
-
-        for i in range(0, len(self.__snapshots_to_convert)):
-            snapshot_number = i + starts_at
-            snapshot_name = naming_scheme
-            snapshot_name = snapshot_name.replace("*", str(snapshot_number))
-
-            if use_numpy:
-                input_iteration = None
-                output_iteration = None
-            else:
-                input_iteration = input_series.write_iterations()[i + starts_at]
-                output_iteration = output_series.write_iterations()[i + starts_at]
-                for it in [input_iteration, output_iteration]:
-                    # the logical time step
-                    # (in the case of MALA: probably the snapshot index)
-                    it.dt = i + starts_at
-                    # the base time of the iteration
-                    # (in the case of MALA: probably ignore)
-                    it.time = 0
-
-            # A memory mapped file is used as buffer for distributed cases.
-            memmap = None
-            if self.parameters._configuration["mpi"] and \
-                    file_based_communication:
-                memmap = os.path.join(save_path, snapshot_name +
-                                      ".out.npy_temp")
-
-            self.__convert_single_snapshot(i, descriptor_calculation_kwargs,
-                                           target_calculator_kwargs,
-                                           input_path=os.path.join(save_path,
-                                           snapshot_name+".in.npy"),
-                                           output_path=os.path.join(save_path,
-                                           snapshot_name+".out.npy"),
-                                           use_memmap=memmap,
-                                           input_iteration=input_iteration,
-                                           output_iteration=output_iteration)
-            printout("Saved snapshot", snapshot_number, "at ", save_path,
-                     min_verbosity=0)
-
-            if get_rank() == 0:
-                if self.parameters._configuration["mpi"] \
-                        and file_based_communication:
-                    os.remove(memmap)
-
-    def __convert_single_snapshot(self, snapshot_number,
-                                  descriptor_calculation_kwargs,
-                                  target_calculator_kwargs,
-                                  input_path=None,
-                                  output_path=None,
-                                  use_memmap=None,
-                                  output_iteration=None,
-                                  input_iteration=None):
-=======
-    def convert_single_snapshot(self, snapshot_number,
-                                descriptor_calculation_kwargs,
-                                target_calculator_kwargs,
-                                input_path=None,
-                                output_path=None,
-                                additional_info_path=None,
-                                use_memmap=None,
-                                return_data=False):
->>>>>>> 1d5cf4dc
-        """
-        Convert single snapshot from the conversion lists.
-
-        Returns the preprocessed data as numpy array, which might be
-        beneficial during testing.
-
-        Parameters
-        ----------
-        snapshot_number : integer
-            Position of the desired snapshot in the snapshot list.
-
-        use_memmap : string
-            If not None, a memory mapped file with this name will be used to
-            gather the LDOS.
-            If run in MPI parallel mode, such a file MUST be provided.
-
-        input_path : string
-            If not None, inputs will be saved in this file.
-
-        output_path : string
-            If not None, outputs will be saved in this file.
-
-        target_calculator_kwargs : dict
-            Dictionary with additional keyword arguments for the calculation
-            or parsing of the target quantities.
-
-        descriptor_calculation_kwargs : dict
-            Dictionary with additional keyword arguments for the calculation
-            or parsing of the descriptor quantities.
-
-        output_iteration : OpenPMD iteration
-            OpenPMD iteration to be used to save the output data of the current
-            snapshot, as part of an OpenPMD Series.
-
-        input_iteration : OpenPMD iteration
-            OpenPMD iteration to be used to save the input data of the current
-            snapshot, as part of an OpenPMD Series.
-
-        Returns
-        -------
-        inputs : numpy.array , optional
-            Numpy array containing the preprocessed inputs.
-
-        outputs : numpy.array , optional
-            Numpy array containing the preprocessed outputs.
-        """
-        snapshot = self.__snapshots_to_convert[snapshot_number]
-        description = self.__snapshot_description[snapshot_number]
-        original_units = self.__snapshot_units[snapshot_number]
-
-        ##########
-        # Inputs #
-        ##########
-
-        # Parse and/or calculate the input descriptors.
-        if description["input"] == "qe.out":
-            descriptor_calculation_kwargs["units"] = original_units["input"]
-            tmp_input, local_size = self.descriptor_calculator. \
-                calculate_from_qe_out(snapshot["input"],
-                                      **descriptor_calculation_kwargs)
-            if self.parameters._configuration["mpi"]:
-                tmp_input = self.descriptor_calculator.\
-                    gather_descriptors(tmp_input)
-
-            # Cut the xyz information if requested by the user.
-            if get_rank() == 0:
-                if self.descriptor_calculator.descriptors_contain_xyz is False:
-                    tmp_input = tmp_input[:, :, :, 3:]
-
-        elif description["input"] is None:
-            # In this case, only the output is processed.
-            pass
-
-        else:
-            raise Exception("Unknown file extension, cannot convert target")
-
-        if description["input"] is not None:
-            # Save data and delete, if not requested otherwise.
-            if get_rank() == 0:
-                if input_path is not None:
-                    if input_iteration is None:
-                        self.descriptor_calculator.\
-                            write_to_numpy_file(input_path, tmp_input)
-                        np.save(input_path, tmp_input)
-                    else:
-                        self.descriptor_calculator.\
-                            write_to_openpmd_iteration(input_iteration,
-                                                       tmp_input)
-            del tmp_input
-
-        ###########
-        # Outputs #
-        ###########
-
-        # Parse and/or calculate the output descriptors.
-        if description["output"] == ".cube":
-            target_calculator_kwargs["units"] = original_units["output"]
-            target_calculator_kwargs["use_memmap"] = use_memmap
-            # If no units are provided we just assume standard units.
-<<<<<<< HEAD
-            tmp_output = self.target_calculator.\
-                read_from_cube(snapshot["output"][0],
-=======
-            self.target_calculator.\
-                read_from_cube(snapshot["output"],
->>>>>>> 1d5cf4dc
-                               **target_calculator_kwargs)
-
-        elif description["output"] is None:
-            # In this case, only the input is processed.
-            pass
-
-        else:
-            raise Exception(
-                "Unknown file extension, cannot convert target"
-                "data.")
-        if description["output"] is not None:
-            if get_rank() == 0:
-                if output_path is not None:
-<<<<<<< HEAD
-                    if output_iteration is None:
-                        self.target_calculator.write_to_numpy_file(output_path,
-                                                                   tmp_output)
-                    else:
-                        self.target_calculator.\
-                            write_to_openpmd_iteration(output_iteration, tmp_output)
-            del tmp_output
-=======
-                    np.save(output_path, tmp_output)
-
-        # Parse and/or calculate the additional info.
-        if description["additional_info"] == "qe.out":
-            # Parsing and saving is done using the target calculator.
-            self.target_calculator.\
-                read_additional_calculation_data("qe.out",
-                                                 snapshot["additional_info"])
-            self.target_calculator.\
-                write_additional_calculation_data(additional_info_path)
-
-        elif description["additional_info"] is None:
-            # Not additional info provided, pass.
-            pass
-        else:
-            raise Exception(
-                "Unknown file extension, cannot convert additional info "
-                "data.")
-
-        if return_data:
-            if description["input"] is not None and description["output"] \
-                    is not None:
-                return tmp_input, tmp_output
-            elif description["input"] is None:
-                return tmp_output
-            elif description["output"] is None:
-                return tmp_input
-
-    def convert_snapshots(self, complete_save_path=None,
-                          descriptor_save_path=None,
-                          target_save_path=None,
-                          additional_info_save_path=None,
-                          naming_scheme="ELEM_snapshot*", starts_at=0,
-                          file_based_communication=False,
-                          descriptor_calculation_kwargs=None,
-                          target_calculator_kwargs=None):
-        """
-        Convert the snapshots in the list to numpy arrays.
-
-        These can then be used by MALA.
-
-        Parameters
-        ----------
-        complete_save_path : string
-            If not None: the directory in which all snapshots will be saved.
-            Overwrites descriptor_save_path, target_save_path and
-            additional_info_save_path if set.
-
-        descriptor_save_path : string
-            Directory in which to save descriptor data.
-
-        target_save_path : string
-            Directory in which to save target data.
-
-        additional_info_save_path : string
-            Directory in which to save additional info data.
-
-        naming_scheme : string
-            String detailing the naming scheme for the snapshots. * symbols
-            will be replaced with the snapshot number.
-
-        starts_at : int
-            Number of the first snapshot generated using this approach.
-            Default is 0, but may be set to any integer. This is to ensure
-            consistency in naming when converting e.g. only a certain portion
-            of all available snapshots. If set to e.g. 4,
-            the first snapshot generated will be called snapshot4.
-
-        file_based_communication : bool
-            If True, the LDOS will be gathered using a file based mechanism.
-            This is drastically less performant then using MPI, but may be
-            necessary when memory is scarce. Default is False, i.e., the faster
-            MPI version will be used.
-
-        target_calculator_kwargs : dict
-            Dictionary with additional keyword arguments for the calculation
-            or parsing of the target quantities.
-
-        descriptor_calculation_kwargs : dict
-            Dictionary with additional keyword arguments for the calculation
-            or parsing of the descriptor quantities.
-        """
         if complete_save_path is not None:
             descriptor_save_path = complete_save_path
             target_save_path = complete_save_path
@@ -525,54 +236,235 @@
                 raise Exception("No additional info path specified, cannot "
                                 "process data.")
 
-        if descriptor_calculation_kwargs is None:
-            descriptor_calculation_kwargs = {}
-
-        if target_calculator_kwargs is None:
-            target_calculator_kwargs = {}
+
+        if not use_numpy:
+            snapshot_name = naming_scheme
+            series_name = snapshot_name.replace("*", str("%01T"))
+
+            if self.process_descriptors:
+                input_series = io.Series(os.path.join(descriptor_save_path,
+                                                      series_name+".in.h5"),
+                                         io.Access.create,
+                                         options=json.dumps(
+                                            self.parameters_full.
+                                                openpmd_configuration))
+                input_series.set_attribute("is_mala_data", 1)
+                input_series.set_software(name="MALA", version="x.x.x")
+                input_series.author = "..."
+
+            if self.process_targets:
+                output_series = io.Series(os.path.join(target_save_path,
+                                                       series_name+".out.h5"),
+                                          io.Access.create,
+                                          options=json.dumps(
+                                            self.parameters_full.
+                                            openpmd_configuration))
+
+                output_series.set_attribute("is_mala_data", 1)
+                output_series.set_software(name="MALA", version="x.x.x")
+                output_series.author = "..."
 
         for i in range(0, len(self.__snapshots_to_convert)):
             snapshot_number = i + starts_at
             snapshot_name = naming_scheme
             snapshot_name = snapshot_name.replace("*", str(snapshot_number))
 
-            # Create the actual paths, if needed.
-            if self.process_descriptors:
-                descriptor_path = os.path.join(descriptor_save_path,
-                                         snapshot_name+".in.npy")
+            # Create the paths as needed.
+            if self.process_additional_info:
+                info_path = os.path.join(additional_info_save_path,
+                                         snapshot_name + ".info.json")
+            else:
+                info_path = None
+            if use_numpy:
+                input_iteration = None
+                output_iteration = None
+                # Create the actual paths, if needed.
+                if self.process_descriptors:
+                    descriptor_path = os.path.join(descriptor_save_path,
+                                                   snapshot_name + ".in.npy")
+                else:
+                    descriptor_path = None
+
+                memmap = None
+                if self.process_targets:
+                    target_path = os.path.join(target_save_path,
+                                               snapshot_name + ".out.npy")
+                    # A memory mapped file is used as buffer for distributed cases.
+                    if self.parameters._configuration["mpi"] and \
+                            file_based_communication:
+                        memmap = os.path.join(target_save_path, snapshot_name +
+                                              ".out.npy_temp")
+                else:
+                    target_path = None
             else:
                 descriptor_path = None
-
-            memmap = None
-            if self.process_targets:
-                target_path = os.path.join(target_save_path,
-                                         snapshot_name+".out.npy")
-                # A memory mapped file is used as buffer for distributed cases.
-                if self.parameters._configuration["mpi"] and \
-                        file_based_communication:
-                    memmap = os.path.join(target_save_path, snapshot_name +
-                                          ".out.npy_temp")
-            else:
                 target_path = None
-
-            if self.process_additional_info:
-                info_path = os.path.join(additional_info_save_path,
-                                         snapshot_name+".info.json")
-            else:
-                info_path = None
-
-
-            self.convert_single_snapshot(i,
-                                         descriptor_calculation_kwargs,
-                                         target_calculator_kwargs,
-                                         input_path=descriptor_path,
-                                         output_path=target_path,
-                                         additional_info_path=info_path,
-                                         use_memmap=memmap)
-            printout("Saved snapshot", snapshot_number, min_verbosity=0)
+                input_iteration = input_series.write_iterations()[i + starts_at]
+                output_iteration = output_series.write_iterations()[i + starts_at]
+                for it in [input_iteration, output_iteration]:
+                    # the logical time step
+                    # (in the case of MALA: probably the snapshot index)
+                    it.dt = i + starts_at
+                    # the base time of the iteration
+                    # (in the case of MALA: probably ignore)
+                    it.time = 0
+
+            self.__convert_single_snapshot(i, descriptor_calculation_kwargs,
+                                           target_calculator_kwargs,
+                                           input_path=descriptor_path,
+                                           output_path=target_path,
+                                           use_memmap=memmap,
+                                           input_iteration=input_iteration,
+                                           output_iteration=output_iteration,
+                                           additional_info_path=info_path)
+            printout("Saved snapshot", snapshot_number, "at ", save_path,
+                     min_verbosity=0)
 
             if get_rank() == 0:
                 if self.parameters._configuration["mpi"] \
                         and file_based_communication:
                     os.remove(memmap)
->>>>>>> 1d5cf4dc
+
+    def __convert_single_snapshot(self, snapshot_number,
+                                  descriptor_calculation_kwargs,
+                                  target_calculator_kwargs,
+                                  input_path=None,
+                                  output_path=None,
+                                  use_memmap=None,
+                                  output_iteration=None,
+                                  input_iteration=None):
+        """
+        Convert single snapshot from the conversion lists.
+
+        Returns the preprocessed data as numpy array, which might be
+        beneficial during testing.
+
+        Parameters
+        ----------
+        snapshot_number : integer
+            Position of the desired snapshot in the snapshot list.
+
+        use_memmap : string
+            If not None, a memory mapped file with this name will be used to
+            gather the LDOS.
+            If run in MPI parallel mode, such a file MUST be provided.
+
+        input_path : string
+            If not None, inputs will be saved in this file.
+
+        output_path : string
+            If not None, outputs will be saved in this file.
+
+        target_calculator_kwargs : dict
+            Dictionary with additional keyword arguments for the calculation
+            or parsing of the target quantities.
+
+        descriptor_calculation_kwargs : dict
+            Dictionary with additional keyword arguments for the calculation
+            or parsing of the descriptor quantities.
+
+        output_iteration : OpenPMD iteration
+            OpenPMD iteration to be used to save the output data of the current
+            snapshot, as part of an OpenPMD Series.
+
+        input_iteration : OpenPMD iteration
+            OpenPMD iteration to be used to save the input data of the current
+            snapshot, as part of an OpenPMD Series.
+
+        Returns
+        -------
+        inputs : numpy.array , optional
+            Numpy array containing the preprocessed inputs.
+
+        outputs : numpy.array , optional
+            Numpy array containing the preprocessed outputs.
+        """
+        snapshot = self.__snapshots_to_convert[snapshot_number]
+        description = self.__snapshot_description[snapshot_number]
+        original_units = self.__snapshot_units[snapshot_number]
+
+        # Parse and/or calculate the input descriptors.
+        if description["input"] == "qe.out":
+            descriptor_calculation_kwargs["units"] = original_units["input"]
+            tmp_input, local_size = self.descriptor_calculator. \
+                calculate_from_qe_out(snapshot["input"],
+                                      **descriptor_calculation_kwargs)
+            if self.parameters._configuration["mpi"]:
+                tmp_input = self.descriptor_calculator. \
+                    gather_descriptors(tmp_input)
+
+            # Cut the xyz information if requested by the user.
+            if get_rank() == 0:
+                if self.descriptor_calculator.descriptors_contain_xyz is False:
+                    tmp_input = tmp_input[:, :, :, 3:]
+
+        elif description["input"] is None:
+            # In this case, only the output is processed.
+            pass
+
+        else:
+            raise Exception("Unknown file extension, cannot convert target")
+
+        if description["input"] is not None:
+            # Save data and delete, if not requested otherwise.
+            if get_rank() == 0:
+                if input_path is not None:
+                    if input_iteration is None:
+                        self.descriptor_calculator.\
+                            write_to_numpy_file(input_path, tmp_input)
+                        np.save(input_path, tmp_input)
+                    else:
+                        self.descriptor_calculator.\
+                            write_to_openpmd_iteration(input_iteration,
+                                                       tmp_input)
+            del tmp_input
+
+        ###########
+        # Outputs #
+        ###########
+
+        # Parse and/or calculate the output descriptors.
+        if description["output"] == ".cube":
+            target_calculator_kwargs["units"] = original_units["output"]
+            target_calculator_kwargs["use_memmap"] = use_memmap
+            # If no units are provided we just assume standard units.
+            tmp_output = self.target_calculator. \
+                read_from_cube(snapshot["output"],
+                               **target_calculator_kwargs)
+
+        elif description["output"] is None:
+            # In this case, only the input is processed.
+            pass
+
+        else:
+            raise Exception(
+                "Unknown file extension, cannot convert target"
+                "data.")
+        if description["output"] is not None:
+            if get_rank() == 0:
+                if output_path is not None:
+                    if output_iteration is None:
+                        self.target_calculator.write_to_numpy_file(output_path,
+                                                                   tmp_output)
+                    else:
+                        self.target_calculator. \
+                            write_to_openpmd_iteration(output_iteration,
+                                                       tmp_output)
+                del tmp_output
+
+        # Parse and/or calculate the additional info.
+        if description["additional_info"] == "qe.out":
+            # Parsing and saving is done using the target calculator.
+            self.target_calculator. \
+                read_additional_calculation_data("qe.out",
+                                                 snapshot["additional_info"])
+            self.target_calculator. \
+                write_additional_calculation_data(additional_info_path)
+
+        elif description["additional_info"] is None:
+            # Not additional info provided, pass.
+            pass
+        else:
+            raise Exception(
+                "Unknown file extension, cannot convert additional info "
+                "data.")