"""DataHandler class that loads and scales data."""

import os
from abc import ABC

import numpy as np
import torch
from torch.utils.data import TensorDataset


<<<<<<< HEAD
try:
    import horovod.torch as hvd
except ModuleNotFoundError:
    # Warning is thrown by Parameters class
    pass

from mala.datahandling.on_the_fly_graph_dataset import OnTheFlyGraphDataset
from mala.targets.target import Target

from mala.descriptors.descriptor import Descriptor
=======
import numpy as np
import torch
from torch.utils.data import TensorDataset
>>>>>>> 26088dbe

from mala.common.parallelizer import printout, barrier
from mala.common.parameters import Parameters, ParametersData, DEFAULT_NP_DATA_DTYPE

from mala.datahandling.data_scaler import DataScaler
from mala.datahandling.snapshot import Snapshot
from mala.datahandling.lazy_load_dataset import LazyLoadDataset
<<<<<<< HEAD
from mala.datahandling.lazy_load_dataset_clustered import LazyLoadDatasetClustered
=======
>>>>>>> 26088dbe
from mala.datahandling.lazy_load_dataset_single import LazyLoadDatasetSingle
from mala.datahandling.fast_tensor_dataset import FastTensorDataset
from mala.datahandling.graph_dataset import GraphDataset
from mala.datahandling.lazy_graph_dataset import LazyGraphDataset


class DataHandler(ABC):
    """
    Base class for all data handling (loading, shuffling, etc.).

    Parameters
    ----------
    parameters : mala.common.parameters.Parameters
        Parameters used to create the data handling object.

    descriptor_calculator : mala.descriptors.descriptor.Descriptor
        Used to do unit conversion on input data. If None, then one will
        be created by this class.

    target_calculator : mala.targets.target.Target
        Used to do unit conversion on output data. If None, then one will
        be created by this class.
    """
    def __new__(cls, params: Parameters, *args, **kwargs):        
        data_handler = None

        # Check if we're accessing through base class.
        # If not, we need to return the correct object directly.
        if cls == DataHandler:
            if params.data.use_graph_data_set:
                data_handler = super(DataHandler, DataHandlerGraph).__new__(DataHandlerGraph)
            else:
                data_handler = super(DataHandler, DataHandlerMLP).__new__(DataHandlerMLP)

            if data_handler is None:
                raise Exception("Unsupported dataset type.")
        else:
            data_handler = super(DataHandler, cls).__new__(cls)

        return data_handler

    def __init__(self, parameters: Parameters, target_calculator=None,
                 descriptor_calculator=None):
        self.parameters: ParametersData = parameters.data
        self.use_horovod = parameters.use_horovod

        # Calculators used to parse data from compatible files.
        self.target_calculator = target_calculator
        if self.target_calculator is None:
            self.target_calculator = Target(parameters)
        self.descriptor_calculator = descriptor_calculator
        if self.descriptor_calculator is None:
            self.descriptor_calculator = Descriptor(parameters)

        # Dimensionalities of data.
        self.input_dimension = 0
        self.output_dimension = 0
        self.nr_snapshots = 0

        # Clustering still needs uniform grids
        if self.parameters.use_clustering:
            self.grid_dimension = [0, 0, 0]
            self.grid_size = 0

    ##############################
    # Properties
    ##############################

    @property
    def input_dimension(self):
        """Feature dimension of input data."""
        return self._input_dimension

    @input_dimension.setter
    def input_dimension(self, new_dimension):
        self._input_dimension = new_dimension

    @property
    def output_dimension(self):
        """Feature dimension of output data."""
        return self._output_dimension

    @output_dimension.setter
    def output_dimension(self, new_dimension):
        self._output_dimension = new_dimension

    ##############################
    # Public methods
    ##############################

    # Adding/Deleting data
    ########################

    def add_snapshot(self, input_file, input_directory,
                     output_file, output_directory,
                     add_snapshot_as,
                     output_units="1/(eV*A^3)", input_units="None",
                     calculation_output_file="", snapshot_type="numpy"):
        """
        Add a snapshot to the data pipeline.

        Parameters
        ----------
        input_file : string
            File with saved numpy input array.

        input_directory : string
            Directory containing input_npy_directory.

        output_file : string
            File with saved numpy output array.

        output_directory : string
            Directory containing output_npy_file.

        input_units : string
            Units of input data. See descriptor classes to see which units are
            supported.

        output_units : string
            Units of output data. See target classes to see which units are
            supported.

        calculation_output_file : string
            File with the output of the original snapshot calculation. This is
            only needed when testing multiple snapshots.

        add_snapshot_as : string
            Must be "tr", "va" or "te", the snapshot will be added to the
            snapshot list as training, validation or testing snapshot,
            respectively.

        snapshot_type : string
            Either "numpy" or "openpmd" based on what kind of files you
            want to operate on.
        """
        snapshot = Snapshot(input_file, input_directory,
                            output_file, output_directory,
                            add_snapshot_as,
                            input_units=input_units,
                            output_units=output_units,
                            calculation_output=calculation_output_file,
                            snapshot_type=snapshot_type)
        self.parameters.snapshot_directories_list.append(snapshot)

    def clear_data(self):
        """
        Reset the entire data pipeline.

        Useful when doing multiple investigations in the same python file.
        """
        self.parameters.snapshot_directories_list = []

    ##############################
    # Private methods
    ##############################

    # Loading data
    ######################

    def _check_snapshots(self):
        """Check the snapshots for consistency."""
        self.nr_snapshots = len(self.parameters.snapshot_directories_list)

        # Read the snapshots using a memorymap to see if there is consistency.
        firstsnapshot = True
        for snapshot in self.parameters.snapshot_directories_list:
            ####################
            # Descriptors.
            ####################

            printout("Checking descriptor file ", snapshot.input_npy_file,
                     "at", snapshot.input_npy_directory, min_verbosity=1)
            if snapshot.snapshot_type == "numpy":
                tmp_dimension = self.descriptor_calculator. \
                    read_dimensions_from_numpy_file(
                    os.path.join(snapshot.input_npy_directory,
                                 snapshot.input_npy_file))
            elif snapshot.snapshot_type == "openpmd":
                tmp_dimension = self.descriptor_calculator. \
                    read_dimensions_from_openpmd_file(
                    os.path.join(snapshot.input_npy_directory,
                                 snapshot.input_npy_file))
            else:
                raise Exception("Unknown snapshot file type.")

            # get the snapshot feature dimension - call it input dimension
            # for flexible grid sizes only this need be consistent
            tmp_input_dimension = tmp_dimension[-1]
            tmp_grid_dim = tmp_dimension[0:3]
            snapshot.grid_dimension = tmp_grid_dim
            snapshot.grid_size = int(np.prod(snapshot.grid_dimension))
            if firstsnapshot:
                self.input_dimension = tmp_input_dimension
                if self.parameters.use_clustering:
                    self.grid_dimension[0:3] = tmp_grid_dim[0:3]
                    self.grid_size = np.prod(self.grid_dimension)
            else:
                if self.input_dimension != tmp_input_dimension:
                    raise Exception("Invalid snapshot entered at ", snapshot.
                                    input_npy_file)
            ####################
            # Targets.
            ####################

            printout("Checking targets file ", snapshot.output_npy_file, "at",
                     snapshot.output_npy_directory, min_verbosity=1)
            if snapshot.snapshot_type == "numpy":
                tmp_dimension = self.target_calculator. \
                    read_dimensions_from_numpy_file(
                    os.path.join(snapshot.output_npy_directory,
                                 snapshot.output_npy_file))
            elif snapshot.snapshot_type == "openpmd":
                tmp_dimension = self.target_calculator. \
                    read_dimensions_from_openpmd_file(
                    os.path.join(snapshot.output_npy_directory,
                                 snapshot.output_npy_file))
            else:
                raise Exception("Unknown snapshot file type.")

            # The first snapshot determines the data size to be used.
            # We need to make sure that snapshot size is consistent.
            tmp_output_dimension = tmp_dimension[-1]
            if firstsnapshot:
                self.output_dimension = tmp_output_dimension
            else:
                if self.output_dimension != tmp_output_dimension:
                    raise Exception("Invalid snapshot entered at ", snapshot.
                                    output_npy_file)

            if np.prod(tmp_dimension[0:3]) != snapshot.grid_size:
                raise Exception("Inconsistent snapshot data provided.")

            if firstsnapshot:
                firstsnapshot = False


class DataHandlerMLP(DataHandler):
    """
    Loads and scales data. Can only process numpy arrays at the moment.

    Data that is not in a numpy array can be converted using the DataConverter
    class.

    Parameters
    ----------
    parameters : mala.common.parameters.Parameters
        Parameters used to create the data handling object.

    descriptor_calculator : mala.descriptors.descriptor.Descriptor
        Used to do unit conversion on input data. If None, then one will
        be created by this class.

    target_calculator : mala.targets.target.Target
        Used to do unit conversion on output data. If None, then one will
        be created by this class.

    input_data_scaler : mala.datahandling.data_scaler.DataScaler
        Used to scale the input data. If None, then one will be created by
        this class.

    output_data_scaler : mala.datahandling.data_scaler.DataScaler
        Used to scale the output data. If None, then one will be created by
        this class.

    clear_data : bool
        If true (default), the data list will be cleared upon creation of
        the object.
    """

    ##############################
    # Constructors
    ##############################

<<<<<<< HEAD
    def __init__(self, parameters: Parameters, target_calculator=None,
                 descriptor_calculator=None, input_data_scaler=None,
                 output_data_scaler=None, clear_data=True):
        super(DataHandlerMLP, self).__init__(parameters,
                                          target_calculator=target_calculator,
                                          descriptor_calculator=
                                          descriptor_calculator)
        # Data will be scaled per user specification.            
=======
    def __init__(
        self,
        parameters: Parameters,
        target_calculator=None,
        descriptor_calculator=None,
        input_data_scaler=None,
        output_data_scaler=None,
        clear_data=True,
    ):
        super(DataHandler, self).__init__(
            parameters,
            target_calculator=target_calculator,
            descriptor_calculator=descriptor_calculator,
        )
        # Data will be scaled per user specification.
>>>>>>> 26088dbe
        self.input_data_scaler = input_data_scaler
        if self.input_data_scaler is None:
            self.input_data_scaler = DataScaler(
                self.parameters.input_rescaling_type,
                use_horovod=self.use_horovod,
            )

        self.output_data_scaler = output_data_scaler
        if self.output_data_scaler is None:
            self.output_data_scaler = DataScaler(
                self.parameters.output_rescaling_type,
                use_horovod=self.use_horovod,
            )

        # Actual data points in the different categories.
        self.nr_training_data = 0
        self.nr_test_data = 0
        self.nr_validation_data = 0

        # Number of snapshots in these categories.
        self.nr_training_snapshots = 0
        self.nr_test_snapshots = 0
        self.nr_validation_snapshots = 0

        # Arrays and data sets containing the actual data.
        self.training_data_inputs = torch.empty(0)
        self.validation_data_inputs = torch.empty(0)
        self.test_data_inputs = torch.empty(0)
        self.training_data_outputs = torch.empty(0)
        self.validation_data_outputs = torch.empty(0)
        self.test_data_outputs = torch.empty(0)
        self.training_data_sets = []
        self.validation_data_sets = []
        self.test_data_sets = []

        # Needed for the fast tensor data sets.
        self.mini_batch_size = parameters.running.mini_batch_size
        if clear_data:
            self.clear_data()

    ##############################
    # Public methods
    ##############################

    # Adding/Deleting data
    ########################

    def clear_data(self):
        """
        Reset the entire data pipeline.

        Useful when doing multiple investigations in the same python file.
        """
        self.training_data_sets = []
        self.validation_data_sets = []
        self.test_data_sets = []
        self.nr_training_data = 0
        self.nr_test_data = 0
        self.nr_validation_data = 0
        self.nr_training_snapshots = 0
        self.nr_test_snapshots = 0
        self.nr_validation_snapshots = 0
        super(DataHandlerMLP, self).clear_data()

    # Preparing data
    ######################

    def prepare_data(self, reparametrize_scaler=True):
        """
        Prepare the data to be used in a training process.

        This includes:

            - Checking snapshots for consistency
            - Parametrizing the DataScalers (if desired)
            - Building DataSet objects.

        Parameters
        ----------
        reparametrize_scaler : bool
            If True (default), the DataScalers are parametrized based on the
            training data.

        """
        # During data loading, there is no need to save target data to
        # calculators.
        # Technically, this would be no issue, but due to technical reasons
        # (i.e. float64 to float32 conversion) saving the data this way
        # may create copies in memory.
        self.target_calculator.save_target_data = False

        # Do a consistency check of the snapshots so that we don't run into
        # an error later. If there is an error, check_snapshots() will raise
        # an exception.
        printout(
            "Checking the snapshots and your inputs for consistency.",
            min_verbosity=1,
        )
        self._check_snapshots()
        printout("Consistency check successful.", min_verbosity=0)

        # If the DataHandlerMLP is used for inference, i.e. no training or
        # validation snapshots have been provided,
        # than we can definitely not reparametrize the DataScalers.
        if self.nr_training_data == 0:
            reparametrize_scaler = False
<<<<<<< HEAD
            if self.input_data_scaler.cantransform is False or \
                    self.output_data_scaler.cantransform is False:
                raise Exception("In inference mode, the DataHandlerMLP needs "
                                "parametrized DataScalers, "
                                "while you provided unparametrized "
                                "DataScalers.")
=======
            if (
                self.input_data_scaler.cantransform is False
                or self.output_data_scaler.cantransform is False
            ):
                raise Exception(
                    "In inference mode, the DataHandler needs "
                    "parametrized DataScalers, "
                    "while you provided unparametrized "
                    "DataScalers."
                )
>>>>>>> 26088dbe

        # Parametrize the scalers, if needed.
        if reparametrize_scaler:
            printout("Initializing the data scalers.", min_verbosity=1)
            self._parametrize_scalers()
            printout("Data scalers initialized.", min_verbosity=0)
        elif (
            self.parameters.use_lazy_loading is False
            and self.nr_training_data != 0
        ):
            printout(
                "Data scalers already initilized, loading data to RAM.",
                min_verbosity=0,
            )
            self.__load_data("training", "inputs")
            self.__load_data("training", "outputs")

        # Build Datasets.
        printout("Build datasets.", min_verbosity=1)
        self.__build_datasets()
        printout("Build dataset: Done.", min_verbosity=0)

        # After the loading is done, target data can safely be saved again.
        self.target_calculator.save_target_data = True

        # Wait until all ranks are finished with data preparation.
        # It is not uncommon that ranks might be asynchronous in their
        # data preparation by a small amount of minutes. If you notice
        # an elongated wait time at this barrier, check that your file system
        # allows for parallel I/O.
        barrier()

    def prepare_for_testing(self):
        """
        Prepare DataHandlerMLP for usage within Tester class.

        Ensures that lazily-loaded data sets do not perform unnecessary I/O
        operations. Only needed in Tester class.
        """
        if self.parameters.use_lazy_loading:
            self.test_data_set.return_outputs_directly = True

    # Training  / Testing
    ######################

    def mix_datasets(self):
        """
        For lazily-loaded data sets, the snapshot ordering is (re-)mixed.

        This applies only to the training data set. For the validation and
        test set it does not matter.
        """
        if self.parameters.use_lazy_loading:
            for dset in self.training_data_sets:
                dset.mix_datasets()

    def get_test_input_gradient(self, snapshot_number):
        """
        Get the gradient of the test inputs for an entire snapshot.

        This gradient will be returned as scaled Tensor.
        The reason the gradient is returned (rather then returning the entire
        inputs themselves) is that by slicing a variable, pytorch no longer
        considers it a "leaf" variable and will stop tracking and evaluating
        its gradient. Thus, it is easier to obtain the gradient and then
        slice it.

        Parameters
        ----------
        snapshot_number : int
            Number of the snapshot for which the entire test inputs.

        Returns
        -------
        torch.Tensor
            Tensor holding the gradient.

        """
        # get the snapshot from the snapshot number
        snapshot = self.parameters.snapshot_directories_list[snapshot_number]

        if self.parameters.use_lazy_loading:
            # This fails if an incorrect snapshot was loaded.
            if self.test_data_sets[0].currently_loaded_file != snapshot_number:
                raise Exception(
                    "Cannot calculate gradients, wrong file "
                    "was lazily loaded."
                )
            return self.test_data_sets[0].input_data.grad
        else:
            return self.test_data_inputs.grad[
                snapshot.grid_size
                * snapshot_number : snapshot.grid_size
                * (snapshot_number + 1)
            ]

    def get_snapshot_calculation_output(self, snapshot_number):
        """
        Get the path to the output file for a specific snapshot.

        Parameters
        ----------
        snapshot_number : int
            Snapshot for which the calculation output should be returned.

        Returns
        -------
        calculation_output : string
            Path to the calculation output for this snapshot.

        """
        return self.parameters.snapshot_directories_list[
            snapshot_number
        ].calculation_output

    # Debugging
    ######################

    def raw_numpy_to_converted_scaled_tensor(
        self, numpy_array, data_type, units, convert3Dto1D=False
    ):
        """
        Transform a raw numpy array into a scaled torch tensor.

        This tensor will also be in the right units, i.e. a tensor that can
        simply be put into a MALA network.

        Parameters
        ----------
        numpy_array : np.array
            Array that is to be converted.
        data_type : string
            Either "in" or "out", depending if input or output data is
            processed.
        units : string
            Units of the data that is processed.
        convert3Dto1D : bool
            If True (default: False), then a (x,y,z,dim) array is transformed
            into a (x*y*z,dim) array.

        Returns
        -------
        converted_tensor: torch.Tensor
            The fully converted and scaled tensor.
        """
        # Check parameters for consistency.
        if data_type != "in" and data_type != "out":
            raise Exception(
                'Please specify either "in" or "out" as ' "data_type."
            )

        # Convert units of numpy array.
        numpy_array = self.__raw_numpy_to_converted_numpy(
            numpy_array, data_type, units
        )

        # If desired, the dimensions can be changed.
        if convert3Dto1D:
            if data_type == "in":
                data_dimension = self.input_dimension
            else:
                data_dimension = self.output_dimension
            grid_size = np.prod(numpy_array[0:3])
            desired_dimensions = [grid_size, data_dimension]
        else:
            desired_dimensions = None

        # Convert numpy array to scaled tensor a network can work with.
        numpy_array = self.__converted_numpy_to_scaled_tensor(
            numpy_array, desired_dimensions, data_type
        )
        return numpy_array

    def resize_snapshots_for_debugging(
        self,
        directory="./",
        naming_scheme_input="test_Al_debug_2k_nr*.in",
        naming_scheme_output="test_Al_debug_2k_nr*.out",
    ):
        """
        Resize all snapshots in the list.

        Parameters
        ----------
        directory : string
            Directory to which the resized snapshots should be saved.

        naming_scheme_input : string
            Naming scheme for the resulting input numpy files.

        naming_scheme_output : string
            Naming scheme for the resulting output numpy files.

        """
        i = 0
        snapshot: Snapshot
        for snapshot in self.parameters.snapshot_directories_list:
            tmp_array = self.descriptor_calculator.read_from_numpy_file(
                os.path.join(
                    snapshot.input_npy_directory, snapshot.input_npy_file
                ),
                units=snapshot.input_units,
            )
            tmp_file_name = naming_scheme_input
            tmp_file_name = tmp_file_name.replace("*", str(i))
            np.save(os.path.join(directory, tmp_file_name) + ".npy", tmp_array)

            tmp_array = self.target_calculator.read_from_numpy_file(
                os.path.join(
                    snapshot.output_npy_directory, snapshot.output_npy_file
                ),
                units=snapshot.output_units,
            )
            tmp_file_name = naming_scheme_output
            tmp_file_name = tmp_file_name.replace("*", str(i))
            np.save(os.path.join(directory, tmp_file_name + ".npy"), tmp_array)
            i += 1

    ##############################
    # Private methods
    ##############################

    # Loading data
    ######################

    def _check_snapshots(self):
        """Check the snapshots for consistency."""
        super(DataHandlerMLP, self)._check_snapshots()

        # Now we need to confirm that the snapshot list has some inner
        # consistency.
        if self.parameters.data_splitting_type == "by_snapshot":
            snapshot: Snapshot
            # As we are not actually interested in the number of snapshots,
            # but in the number of datasets, we also need to multiply by that.
            for snapshot in self.parameters.snapshot_directories_list:
                if snapshot.snapshot_function == "tr":
                    self.nr_training_snapshots += 1
                    self.nr_training_data += snapshot.grid_size
                elif snapshot.snapshot_function == "te":
                    self.nr_test_snapshots += 1
                    self.nr_test_data += snapshot.grid_size
                elif snapshot.snapshot_function == "va":
                    self.nr_validation_snapshots += 1
                    self.nr_validation_data += snapshot.grid_size
                else:
                    raise Exception(
                        "Unknown option for snapshot splitting selected."
                    )

            # Now we need to check whether or not this input is believable.
            nr_of_snapshots = len(self.parameters.snapshot_directories_list)
            if nr_of_snapshots != (
                self.nr_training_snapshots
                + self.nr_test_snapshots
                + self.nr_validation_snapshots
            ):
                raise Exception(
                    "Cannot split snapshots with specified "
                    "splitting scheme, "
                    "too few or too many options selected"
                )
            # MALA can either be run in training or test-only mode.
            # But it has to be run in either of those!
            # So either training AND validation snapshots can be provided
            # OR only test snapshots.
            if self.nr_test_snapshots != 0:
                if self.nr_training_snapshots == 0:
<<<<<<< HEAD
                    printout("DataHandlerMLP prepared for inference. No training "
                             "possible with this setup. If this is not what "
                             "you wanted, please revise the input script. "
                             "Validation snapshots you may have entered will"
                             "be ignored.",
                             min_verbosity=0)
=======
                    printout(
                        "DataHandler prepared for inference. No training "
                        "possible with this setup. If this is not what "
                        "you wanted, please revise the input script. "
                        "Validation snapshots you may have entered will"
                        "be ignored.",
                        min_verbosity=0,
                    )
>>>>>>> 26088dbe
            else:
                if self.nr_training_snapshots == 0:
                    raise Exception("No training snapshots provided.")
                if self.nr_validation_snapshots == 0:
                    raise Exception("No validation snapshots provided.")
        else:
            raise Exception("Wrong parameter for data splitting provided.")

        if not self.parameters.use_lazy_loading:
            self.__allocate_arrays()

        # Reordering the lists.
        snapshot_order = {"tr": 0, "va": 1, "te": 2}
        self.parameters.snapshot_directories_list.sort(
            key=lambda d: snapshot_order[d.snapshot_function]
        )

    def __allocate_arrays(self):
        if self.nr_training_data > 0:
            self.training_data_inputs = np.zeros(
                (self.nr_training_data, self.input_dimension),
                dtype=DEFAULT_NP_DATA_DTYPE,
            )
            self.training_data_outputs = np.zeros(
                (self.nr_training_data, self.output_dimension),
                dtype=DEFAULT_NP_DATA_DTYPE,
            )

        if self.nr_validation_data > 0:
            self.validation_data_inputs = np.zeros(
                (self.nr_validation_data, self.input_dimension),
                dtype=DEFAULT_NP_DATA_DTYPE,
            )
            self.validation_data_outputs = np.zeros(
                (self.nr_validation_data, self.output_dimension),
                dtype=DEFAULT_NP_DATA_DTYPE,
            )

        if self.nr_test_data > 0:
            self.test_data_inputs = np.zeros(
                (self.nr_test_data, self.input_dimension),
                dtype=DEFAULT_NP_DATA_DTYPE,
            )
            self.test_data_outputs = np.zeros(
                (self.nr_test_data, self.output_dimension),
                dtype=DEFAULT_NP_DATA_DTYPE,
            )

    def __load_data(self, function, data_type):
        """
        Load data into the appropriate arrays.

        Also transforms them into torch tensors.

        Parameters
        ----------
        function : string
            Can be "tr", "va" or "te.
        data_type : string
            Can be "input" or "output".
        """
        if (
            function != "training"
            and function != "test"
            and function != "validation"
        ):
            raise Exception("Unknown snapshot type detected.")
        if data_type != "outputs" and data_type != "inputs":
            raise Exception("Unknown data type detected.")

        # Extracting all the information pertaining to the data set.
        array = function + "_data_" + data_type
        if data_type == "inputs":
            calculator = self.descriptor_calculator
        else:
            calculator = self.target_calculator

        feature_dimension = (
            self.input_dimension
            if data_type == "inputs"
            else self.output_dimension
        )

        snapshot_counter = 0
        gs_old = 0
        for snapshot in self.parameters.snapshot_directories_list:
            # get the snapshot grid size
            gs_new = snapshot.grid_size

            # Data scaling is only performed on the training data sets.
            if snapshot.snapshot_function == function[0:2]:
                if data_type == "inputs":
                    file = os.path.join(
                        snapshot.input_npy_directory, snapshot.input_npy_file
                    )
                    units = snapshot.input_units
                else:
                    file = os.path.join(
                        snapshot.output_npy_directory,
                        snapshot.output_npy_file,
                    )
                    units = snapshot.output_units

                if snapshot.snapshot_type == "numpy":
                    calculator.read_from_numpy_file(
                        file,
                        units=units,
                        array=getattr(self, array)[
                            gs_old : gs_old + gs_new, :
                        ],
                        reshape=True,
                    )
                elif snapshot.snapshot_type == "openpmd":
                    getattr(self, array)[gs_old : gs_old + gs_new] = (
                        calculator.read_from_openpmd_file(
                            file, units=units
                        ).reshape([gs_new, feature_dimension])
                    )
                else:
                    raise Exception("Unknown snapshot file type.")
                snapshot_counter += 1
                gs_old += gs_new

        # The scalers will later operate on torch Tensors so we have to
        # make sure they are fitted on
        # torch Tensors as well. Preprocessing the numpy data as follows
        # does NOT load it into memory, see
        # test/tensor_memory.py
        # Also, the following bit does not work with getattr, so I had to
        # hard code it. If someone has a smart idea to circumvent this, I am
        # all ears.
        if data_type == "inputs":
            if function == "training":
                self.training_data_inputs = torch.from_numpy(
                    self.training_data_inputs
                ).float()

            if function == "validation":
                self.validation_data_inputs = torch.from_numpy(
                    self.validation_data_inputs
                ).float()

            if function == "test":
                self.test_data_inputs = torch.from_numpy(
                    self.test_data_inputs
                ).float()

        if data_type == "outputs":
            if function == "training":
                self.training_data_outputs = torch.from_numpy(
                    self.training_data_outputs
                ).float()

            if function == "validation":
                self.validation_data_outputs = torch.from_numpy(
                    self.validation_data_outputs
                ).float()

            if function == "test":
                self.test_data_outputs = torch.from_numpy(
                    self.test_data_outputs
                ).float()

    def __build_datasets(self):
        """Build the DataSets that are used during training."""
        if (
            self.parameters.use_lazy_loading
            and not self.parameters.use_lazy_loading_prefetch
        ):

            # Create the lazy loading data sets.
            self.training_data_sets.append(
                LazyLoadDataset(
                    self.input_dimension,
                    self.output_dimension,
                    self.input_data_scaler,
                    self.output_data_scaler,
                    self.descriptor_calculator,
                    self.target_calculator,
                    self.use_horovod,
                )
            )
            self.validation_data_sets.append(
                LazyLoadDataset(
                    self.input_dimension,
                    self.output_dimension,
                    self.input_data_scaler,
                    self.output_data_scaler,
                    self.descriptor_calculator,
                    self.target_calculator,
                    self.use_horovod,
                )
            )

            if self.nr_test_data != 0:
                self.test_data_sets.append(
                    LazyLoadDataset(
                        self.input_dimension,
                        self.output_dimension,
                        self.input_data_scaler,
                        self.output_data_scaler,
                        self.descriptor_calculator,
                        self.target_calculator,
                        self.use_horovod,
                        input_requires_grad=True,
                    )
                )

            # Add snapshots to the lazy loading data sets.
            for snapshot in self.parameters.snapshot_directories_list:
                if snapshot.snapshot_function == "tr":
                    self.training_data_sets[0].add_snapshot_to_dataset(
                        snapshot
                    )
                if snapshot.snapshot_function == "va":
                    self.validation_data_sets[0].add_snapshot_to_dataset(
                        snapshot
                    )
                if snapshot.snapshot_function == "te":
                    self.test_data_sets[0].add_snapshot_to_dataset(snapshot)

            # I don't think we need to mix them here. We can use the standard
            # ordering for the first epoch
            # and mix it up after.
            # self.training_data_set.mix_datasets()
            # self.validation_data_set.mix_datasets()
            # self.test_data_set.mix_datasets()
        elif (
            self.parameters.use_lazy_loading
            and self.parameters.use_lazy_loading_prefetch
        ):
            printout("Using lazy loading pre-fetching.", min_verbosity=2)
            # Create LazyLoadDatasetSingle instances per snapshot and add to
            # list.
            for snapshot in self.parameters.snapshot_directories_list:
                if snapshot.snapshot_function == "tr":
                    self.training_data_sets.append(
                        LazyLoadDatasetSingle(
                            self.mini_batch_size,
                            snapshot,
                            self.input_dimension,
                            self.output_dimension,
                            self.input_data_scaler,
                            self.output_data_scaler,
                            self.descriptor_calculator,
                            self.target_calculator,
                            self.use_horovod,
                        )
                    )
                if snapshot.snapshot_function == "va":
                    self.validation_data_sets.append(
                        LazyLoadDatasetSingle(
                            self.mini_batch_size,
                            snapshot,
                            self.input_dimension,
                            self.output_dimension,
                            self.input_data_scaler,
                            self.output_data_scaler,
                            self.descriptor_calculator,
                            self.target_calculator,
                            self.use_horovod,
                        )
                    )
                if snapshot.snapshot_function == "te":
                    self.test_data_sets.append(
                        LazyLoadDatasetSingle(
                            self.mini_batch_size,
                            snapshot,
                            self.input_dimension,
                            self.output_dimension,
                            self.input_data_scaler,
                            self.output_data_scaler,
                            self.descriptor_calculator,
                            self.target_calculator,
                            self.use_horovod,
                            input_requires_grad=True,
                        )
                    )

        else:
            if self.nr_training_data != 0:
                self.input_data_scaler.transform(self.training_data_inputs)
                self.output_data_scaler.transform(self.training_data_outputs)
                if self.parameters.use_fast_tensor_data_set:
                    printout("Using FastTensorDataset.", min_verbosity=2)
                    self.training_data_sets.append(
                        FastTensorDataset(
                            self.mini_batch_size,
                            self.training_data_inputs,
                            self.training_data_outputs,
                        )
                    )
                else:
                    self.training_data_sets.append(
                        TensorDataset(
                            self.training_data_inputs,
                            self.training_data_outputs,
                        )
                    )

            if self.nr_validation_data != 0:
                self.__load_data("validation", "inputs")
                self.input_data_scaler.transform(self.validation_data_inputs)

                self.__load_data("validation", "outputs")
                self.output_data_scaler.transform(self.validation_data_outputs)
                if self.parameters.use_fast_tensor_data_set:
                    printout("Using FastTensorDataset.", min_verbosity=2)
                    self.validation_data_sets.append(
                        FastTensorDataset(
                            self.mini_batch_size,
                            self.validation_data_inputs,
                            self.validation_data_outputs,
                        )
                    )
                else:
                    self.validation_data_sets.append(
                        TensorDataset(
                            self.validation_data_inputs,
                            self.validation_data_outputs,
                        )
                    )

            if self.nr_test_data != 0:
                self.__load_data("test", "inputs")
                self.input_data_scaler.transform(self.test_data_inputs)
                self.test_data_inputs.requires_grad = True

                self.__load_data("test", "outputs")
                self.output_data_scaler.transform(self.test_data_outputs)
                self.test_data_sets.append(
                    TensorDataset(
                        self.test_data_inputs, self.test_data_outputs
                    )
                )

    # Scaling
    ######################

    def _parametrize_scalers(self):
        """Use the training data to parametrize the DataScalers."""
        ##################
        # Inputs.
        ##################

        # If we do lazy loading, we have to iterate over the files one at a
        # time and add them to the fit, i.e. incrementally updating max/min
        # or mean/std. If we DON'T do lazy loading, we can simply load the
        # training data (we will need it later anyway) and perform the
        # scaling. This should save some performance.

        if self.parameters.use_lazy_loading:
            self.input_data_scaler.start_incremental_fitting()
            # We need to perform the data scaling over the entirety of the
            # training data.
            for snapshot in self.parameters.snapshot_directories_list:
                # Data scaling is only performed on the training data sets.
                if snapshot.snapshot_function == "tr":
                    if snapshot.snapshot_type == "numpy":
                        tmp = self.descriptor_calculator.read_from_numpy_file(
                            os.path.join(
                                snapshot.input_npy_directory,
                                snapshot.input_npy_file,
                            ),
                            units=snapshot.input_units,
                        )
                    elif snapshot.snapshot_type == "openpmd":
                        tmp = (
                            self.descriptor_calculator.read_from_openpmd_file(
                                os.path.join(
                                    snapshot.input_npy_directory,
                                    snapshot.input_npy_file,
                                )
                            )
                        )
                    else:
                        raise Exception("Unknown snapshot file type.")

                    # The scalers will later operate on torch Tensors so we
                    # have to make sure they are fitted on
                    # torch Tensors as well. Preprocessing the numpy data as
                    # follows does NOT load it into memory, see
                    # test/tensor_memory.py
                    tmp = np.array(tmp)
                    if tmp.dtype != DEFAULT_NP_DATA_DTYPE:
                        tmp = tmp.astype(DEFAULT_NP_DATA_DTYPE)
                    tmp = tmp.reshape(
                        [snapshot.grid_size, self.input_dimension]
                    )
                    tmp = torch.from_numpy(tmp).float()
                    self.input_data_scaler.incremental_fit(tmp)

            self.input_data_scaler.finish_incremental_fitting()

        else:
            self.__load_data("training", "inputs")
            self.input_data_scaler.fit(self.training_data_inputs)

        printout("Input scaler parametrized.", min_verbosity=1)

        ##################
        # Output.
        ##################

        # If we do lazy loading, we have to iterate over the files one at a
        # time and add them to the fit,
        # i.e. incrementally updating max/min or mean/std.
        # If we DON'T do lazy loading, we can simply load the training data
        # (we will need it later anyway)
        # and perform the scaling. This should save some performance.

        if self.parameters.use_lazy_loading:
            i = 0
            self.output_data_scaler.start_incremental_fitting()
            # We need to perform the data scaling over the entirety of the
            # training data.
            for snapshot in self.parameters.snapshot_directories_list:
                # Data scaling is only performed on the training data sets.
                if snapshot.snapshot_function == "tr":
                    if snapshot.snapshot_type == "numpy":
                        tmp = self.target_calculator.read_from_numpy_file(
                            os.path.join(
                                snapshot.output_npy_directory,
                                snapshot.output_npy_file,
                            ),
                            units=snapshot.output_units,
                        )
                    elif snapshot.snapshot_type == "openpmd":
                        tmp = self.target_calculator.read_from_openpmd_file(
                            os.path.join(
                                snapshot.output_npy_directory,
                                snapshot.output_npy_file,
                            )
                        )
                    else:
                        raise Exception("Unknown snapshot file type.")

                    # The scalers will later operate on torch Tensors so we
                    # have to make sure they are fitted on
                    # torch Tensors as well. Preprocessing the numpy data as
                    # follows does NOT load it into memory, see
                    # test/tensor_memory.py
                    tmp = np.array(tmp)
                    if tmp.dtype != DEFAULT_NP_DATA_DTYPE:
                        tmp = tmp.astype(DEFAULT_NP_DATA_DTYPE)
                    tmp = tmp.reshape(
                        [snapshot.grid_size, self.output_dimension]
                    )
                    tmp = torch.from_numpy(tmp).float()
                    self.output_data_scaler.incremental_fit(tmp)
                i += 1
            self.output_data_scaler.finish_incremental_fitting()

        else:
            self.__load_data("training", "outputs")
            self.output_data_scaler.fit(self.training_data_outputs)

        printout("Output scaler parametrized.", min_verbosity=1)

    def __raw_numpy_to_converted_numpy(
        self, numpy_array, data_type="in", units=None
    ):
        """Convert a raw numpy array containing into the correct units."""
        if data_type == "in":
            if (
                data_type == "in"
                and self.descriptor_calculator.descriptors_contain_xyz
            ):
                numpy_array = numpy_array[:, :, :, 3:]
            if units is not None:
                numpy_array *= self.descriptor_calculator.convert_units(
                    1, units
                )
            return numpy_array
        elif data_type == "out":
            if units is not None:
                numpy_array *= self.target_calculator.convert_units(1, units)
            return numpy_array
        else:
            raise Exception(
                'Please choose either "in" or "out" for ' "this function."
            )

    def __converted_numpy_to_scaled_tensor(
        self, numpy_array, desired_dimensions=None, data_type="in"
    ):
        """
        Transform a numpy array containing into a scaled torch tensor.

        This tensor that can simply be put into a MALA network.
        No unit conversion is done here.
        """
        numpy_array = numpy_array.astype(DEFAULT_NP_DATA_DTYPE)
        if desired_dimensions is not None:
            numpy_array = numpy_array.reshape(desired_dimensions)
        numpy_array = torch.from_numpy(numpy_array).float()
        if data_type == "in":
            self.input_data_scaler.transform(numpy_array)
        elif data_type == "out":
            self.output_data_scaler.transform(numpy_array)
        else:
<<<<<<< HEAD
            raise Exception("Please choose either \"in\" or \"out\" for "
                            "this function.")
        return numpy_array


class DataHandlerGraph(DataHandler):
    """
    Loads and scales graph data.

    Parameters
    ----------
    parameters : mala.common.parameters.Parameters
        Parameters used to create the data handling object.

    descriptor_calculator : mala.descriptors.descriptor.Descriptor
        Used to do unit conversion on input data. If None, then one will
        be created by this class.

    target_calculator : mala.targets.target.Target
        Used to do unit conversion on output data. If None, then one will
        be created by this class.

    input_data_scaler : mala.datahandling.data_scaler.DataScaler
        Used to scale the input data. If None, then one will be created by
        this class.

    output_data_scaler : mala.datahandling.data_scaler.DataScaler
        Used to scale the output data. If None, then one will be created by
        this class.

    clear_data : bool
        If true (default), the data list will be cleared upon creation of
        the object.
    """

    ##############################
    # Constructors
    ##############################

    def __init__(
        self, parameters: Parameters, target_calculator=None,
        descriptor_calculator=None, input_data_scaler=None,
        output_data_scaler=None, clear_data=True,
    ):
        super(DataHandlerGraph, self).__init__(
            parameters, target_calculator=target_calculator,
            descriptor_calculator=descriptor_calculator
        )
        self.params = parameters

        # Data will be scaled per user specification.            
        self.input_data_scaler = input_data_scaler
        if self.input_data_scaler is None:
            self.input_data_scaler \
                = DataScaler(self.parameters.input_rescaling_type,
                             use_horovod=self.use_horovod)

        self.output_data_scaler = output_data_scaler
        if self.output_data_scaler is None:
            self.output_data_scaler \
                = DataScaler(self.parameters.output_rescaling_type,
                             use_horovod=self.use_horovod)

        # Actual data points in the different categories.
        self.nr_training_data = 0
        self.nr_test_data = 0
        self.nr_validation_data = 0

        # Number of snapshots in these categories.
        self.nr_training_snapshots = 0
        self.nr_test_snapshots = 0
        self.nr_validation_snapshots = 0

        # Arrays and data sets containing the actual data.
        self.training_data_sets = []
        self.validation_data_sets = []
        self.test_data_sets = []

        # Needed for the fast tensor data sets.
        self.ldos_grid_batch_size = parameters.running.ldos_grid_batch_size
        if clear_data:
            self.clear_data()

    ##############################
    # Public methods
    ##############################

    # Adding/Deleting data
    ########################

    # Temporary
    def add_snapshot(
        self, input_file, input_directory,
        output_file, output_directory,
        add_snapshot_as,
        output_units="1/(eV*A^3)", input_units="None",
        calculation_output_file="", snapshot_type="numpy"
    ):
        """
        Add a snapshot to the data pipeline.

        Parameters
        ----------
        input_path : string
            File with saved numpy input array.

        ldos_path : string
            Directory containing ldos_npy_directory.

        ldos_shape : tuple
            Shape of the ldos data.

        add_snapshot_as : string
            Must be "tr", "va" or "te", the snapshot will be added to the
            snapshot list as training, validation or testing snapshot,
            respectively.
        """

        snapshot = Snapshot(
            input_file, input_directory,
            output_file, output_directory,
            add_snapshot_as,
            input_units=input_units,
            output_units=output_units,
            calculation_output=calculation_output_file,
            snapshot_type=snapshot_type
        )
        self.parameters.snapshot_directories_list.append(snapshot)

    def clear_data(self):
        """
        Reset the entire data pipeline.

        Useful when doing multiple investigations in the same python file.
        """
        self.training_data_sets = []
        self.validation_data_sets = []
        self.test_data_sets = []
        self.nr_training_data = 0
        self.nr_test_data = 0
        self.nr_validation_data = 0
        self.nr_training_snapshots = 0
        self.nr_test_snapshots = 0
        self.nr_validation_snapshots = 0
        super(DataHandlerGraph, self).clear_data()

    # Preparing data
    ######################

    def prepare_data(self, reparametrize_scaler=True):
        """
        Prepare the data to be used in a training process.

        This includes:

            - Checking snapshots for consistency
            - Parametrizing the DataScalers (if desired)
            - Building DataSet objects.

        Parameters
        ----------
        reparametrize_scaler : bool
            If True (default), the DataScalers are parametrized based on the
            training data.

        """
        # During data loading, there is no need to save target data to
        # calculators.
        # Technically, this would be no issue, but due to technical reasons
        # (i.e. float64 to float32 conversion) saving the data this way
        # may create copies in memory.
        self.target_calculator.save_target_data = False

        # Do a consistency check of the snapshots so that we don't run into
        # an error later. If there is an error, check_snapshots() will raise
        # an exception.

        printout("Checking the snapshots and your inputs for consistency.",
                 min_verbosity=1)
        self._check_snapshots()
        printout("Consistency check successful.", min_verbosity=0)

        # If the DataHandler is used for inference, i.e. no training or
        # validation snapshots have been provided,
        # than we can definitely not reparametrize the DataScalers.
        if self.nr_training_snapshots == 0:
            reparametrize_scaler = False
            if self.input_data_scaler.cantransform is False or \
                    self.output_data_scaler.cantransform is False:
                raise Exception("In inference mode, the DataHandler needs "
                                "parametrized DataScalers, "
                                "while you provided unparametrized "
                                "DataScalers.")

        # Parametrize the scalers, if needed.
        if reparametrize_scaler:
            # printout("Initializing the data scalers.", min_verbosity=1)
            # self._parametrize_scalers()
            # printout("Data scalers initialized.", min_verbosity=0)
            printout("Warning: Data scaling not yet implemented for graph data.", min_verbosity=1)
        elif self.parameters.use_lazy_loading is False and \
                self.nr_training_snapshots != 0:
            printout(
                "Data scalers already initilized, loading data to RAM.", # Nothing is loaded to RAM here
                min_verbosity=0
            )

        # Build Datasets.
        printout("Build datasets.", min_verbosity=1)
        self.__build_datasets()
        printout("Build dataset: Done.", min_verbosity=0)

        # After the loading is done, target data can safely be saved again.
        self.target_calculator.save_target_data = True

        # Wait until all ranks are finished with data preparation.
        # It is not uncommon that ranks might be asynchronous in their
        # data preparation by a small amount of minutes. If you notice
        # an elongated wait time at this barrier, check that your file system
        # allows for parallel I/O.
        barrier()

    def prepare_for_testing(self):
        """
        Prepare DataHandler for usage within Tester class.

        Ensures that lazily-loaded data sets do not perform unnecessary I/O
        operations. Only needed in Tester class.
        """
        if self.parameters.use_lazy_loading:
            self.test_data_set.return_outputs_directly = True

    # Training  / Testing
    ######################

    def mix_datasets(self):
        """
        For lazily-loaded data sets, the snapshot ordering is (re-)mixed.

        This applies only to the training data set. For the validation and
        test set it does not matter.
        """
        raise Exception("Mixing not implemented for graph data.")
        if self.parameters.use_lazy_loading:
            for dset in self.training_data_sets:
                dset.mix_datasets()

    def get_test_input_gradient(self, snapshot_number):
        """
        Get the gradient of the test inputs for an entire snapshot.

        This gradient will be returned as scaled Tensor.
        The reason the gradient is returned (rather then returning the entire
        inputs themselves) is that by slicing a variable, pytorch no longer
        considers it a "leaf" variable and will stop tracking and evaluating
        its gradient. Thus, it is easier to obtain the gradient and then
        slice it.

        Parameters
        ----------
        snapshot_number : int
            Number of the snapshot for which the entire test inputs.

        Returns
        -------
        torch.Tensor
            Tensor holding the gradient.

        """
        # get the snapshot from the snapshot number
        snapshot = self.parameters.snapshot_directories_list[snapshot_number]
        
        if self.parameters.use_lazy_loading:
            # This fails if an incorrect snapshot was loaded.
            if self.test_data_sets[0].currently_loaded_file != snapshot_number:
                raise Exception("Cannot calculate gradients, wrong file "
                                "was lazily loaded.")
            return self.test_data_sets[0].input_data.grad
        else:
            return self.test_data_inputs.\
                       grad[snapshot.grid_size*snapshot_number:
                            snapshot.grid_size*(snapshot_number+1)]

    def get_snapshot_calculation_output(self, snapshot_number):
        """
        Get the path to the output file for a specific snapshot.

        Parameters
        ----------
        snapshot_number : int
            Snapshot for which the calculation output should be returned.

        Returns
        -------
        calculation_output : string
            Path to the calculation output for this snapshot.

        """
        return self.parameters.snapshot_directories_list[snapshot_number].\
            calculation_output

    ##############################
    # Private methods
    ##############################

    # Loading data
    ######################

    def _check_snapshots(self): # ! TODO
        """Check the snapshots for consistency."""
        self.input_dimension = 1 # Subject to change in case of some _invariant_ descriptors

        # Now we need to confirm that the snapshot list has some inner
        # consistency.
        if self.parameters.data_splitting_type == "by_snapshot":
            snapshot: Snapshot
            # As we are not actually interested in the number of snapshots,
            # but in the number of datasets, we also need to multiply by that.
            for snapshot in self.parameters.snapshot_directories_list:
                # open file
                ldos = np.load(os.path.join(
                    snapshot.output_npy_directory,
                    snapshot.output_npy_file
                ))
                snapshot.grid_dimensions = list(ldos.shape[:3])
                snapshot.grid_size = int(np.prod(snapshot.grid_dimensions))
                if snapshot.snapshot_function == "tr":
                    self.nr_training_snapshots += 1
                    # self.nr_training_data += snapshot.grid_size
                elif snapshot.snapshot_function == "te":
                    self.nr_test_snapshots += 1
                    # self.nr_test_data += snapshot.grid_size
                elif snapshot.snapshot_function == "va":
                    self.nr_validation_snapshots += 1
                    # self.nr_validation_data += snapshot.grid_size
                else:
                    raise Exception("Unknown option for snapshot splitting "
                                    "selected.")

            # MALA can either be run in training or test-only mode.
            # But it has to be run in either of those!
            # So either training AND validation snapshots can be provided
            # OR only test snapshots.
            if self.nr_test_snapshots != 0:
                if self.nr_training_snapshots == 0:
                    printout("DataHandler prepared for inference. No training "
                             "possible with this setup. If this is not what "
                             "you wanted, please revise the input script. "
                             "Validation snapshots you may have entered will"
                             "be ignored.",
                             min_verbosity=0)
            else:
                if self.nr_training_snapshots == 0:
                    raise Exception("No training snapshots provided.")
                if self.nr_validation_snapshots == 0:
                    raise Exception("No validation snapshots provided.")
        else:
            raise Exception("Wrong parameter for data splitting provided.")

        # Reordering the lists.
        snapshot_order = {'tr': 0, 'va': 1, 'te': 2}
        self.parameters.snapshot_directories_list.sort(
            key=lambda d: snapshot_order[d.snapshot_function]
        )

    def __build_datasets(self):
        """Build the DataSets that are used during training."""
        if self.parameters.use_clustering:
            raise Exception("Clustering not supported in this mode")
        
        # if self.input_data_scaler is not None:
        #     raise Exception("Data scalers not supported in this mode")
        
        # if self.output_data_scaler is not None:
        #     raise Exception("Data scalers not supported in this mode")

        if not self.parameters.use_graph_data_set:
            raise Exception("Wrong dataset type selected.")
        
        printout("Using GraphDataset.", min_verbosity=2)
        if self.nr_training_snapshots != 0:
            train_ldos_paths = []
            train_input_paths = []
            for snapshot in self.parameters.snapshot_directories_list:
                if snapshot.snapshot_function == "tr":
                    ldos_path = os.path.join(snapshot.output_npy_directory, snapshot.output_npy_file)
                    input_path = os.path.join(snapshot.input_npy_directory, snapshot.input_npy_file)
                    train_ldos_paths.append(ldos_path)
                    train_input_paths.append(input_path)

            if self.parameters.use_lazy_loading:
                self.training_data_sets.append(LazyGraphDataset(
                    self.params.data.n_closest_ions,
                    self.params.data.n_closest_ldos,
                    self.params.running.ldos_grid_batch_size,
                    self.params.network.max_degree,
                    ldos_paths=train_ldos_paths, input_paths=train_input_paths,
                    n_batches=self.params.data.n_batches,
                    grid_points_in_corners=self.params.data.grid_points_in_corners,
                ))
            elif self.parameters.use_on_the_fly_graph_dataset:
                self.training_data_sets.append(OnTheFlyGraphDataset(
                    self.params.data.n_closest_ions,
                    self.params.data.n_closest_ldos,
                    self.params.running.ldos_grid_batch_size,
                    self.params.network.max_degree,
                    ldos_paths=train_ldos_paths, input_paths=train_input_paths,
                    n_batches=self.params.data.n_batches,
                    n_prefetch=self.params.data.n_prefetch,
                    grid_points_in_corners=self.params.data.grid_points_in_corners,
                    on_the_fly_shuffling=self.params.data.on_the_fly_shuffling,
                    ldos_grid_random_subset=self.params.data.ldos_grid_random_subset,
                ))
            else:
                self.training_data_sets.append(GraphDataset(
                    self.params.data.n_closest_ions,
                    self.params.data.n_closest_ldos,
                    self.params.running.ldos_grid_batch_size,
                    self.params.network.max_degree,
                    ldos_paths=train_ldos_paths, input_paths=train_input_paths,
                    n_batches=self.params.data.n_batches,
                    grid_points_in_corners=self.params.data.grid_points_in_corners,
                ))
            self.output_dimension = self.training_data_sets[0].ldos_dim # Probably not the right place to do it

        if self.nr_validation_snapshots != 0:
            validation_ldos_paths = []
            validation_input_paths = []
            for snapshot in self.parameters.snapshot_directories_list:
                if snapshot.snapshot_function == "va":
                    ldos_path = os.path.join(snapshot.output_npy_directory, snapshot.output_npy_file)
                    input_path = os.path.join(snapshot.input_npy_directory, snapshot.input_npy_file)
                    validation_ldos_paths.append(ldos_path)
                    validation_input_paths.append(input_path)

            if self.parameters.use_lazy_loading:
                self.validation_data_sets.append(LazyGraphDataset(
                    self.params.data.n_closest_ions,
                    self.params.data.n_closest_ldos,
                    self.params.running.ldos_grid_batch_size,
                    self.params.network.max_degree,
                    ldos_paths=validation_ldos_paths, input_paths=validation_input_paths,
                    n_batches=self.params.data.n_batches,
                    grid_points_in_corners=self.params.data.grid_points_in_corners,
                ))
            elif self.parameters.use_on_the_fly_graph_dataset:
                self.validation_data_sets.append(OnTheFlyGraphDataset(
                    self.params.data.n_closest_ions,
                    self.params.data.n_closest_ldos,
                    self.params.running.ldos_grid_batch_size,
                    self.params.network.max_degree,
                    ldos_paths=validation_ldos_paths, input_paths=validation_input_paths,
                    n_batches=self.params.data.n_batches,
                    n_prefetch=self.params.data.n_prefetch,
                    grid_points_in_corners=self.params.data.grid_points_in_corners,
                    on_the_fly_shuffling=self.params.data.on_the_fly_shuffling,
                    ldos_grid_random_subset=self.params.data.ldos_grid_random_subset,
                ))
            else:
                self.validation_data_sets.append(GraphDataset(
                    self.params.data.n_closest_ions,
                    self.params.data.n_closest_ldos,
                    self.params.running.ldos_grid_batch_size,
                    self.params.network.max_degree,
                    ldos_paths=validation_ldos_paths, input_paths=validation_input_paths,
                    n_batches=self.params.data.n_batches,
                    grid_points_in_corners=self.params.data.grid_points_in_corners,
                ))
            self.output_dimension = self.validation_data_sets[0].ldos_dim # Probably not the right place to do it

        if self.nr_test_snapshots != 0:
            test_ldos_paths = []
            test_input_paths = []
            for snapshot in self.parameters.snapshot_directories_list:
                if snapshot.snapshot_function == "te":
                    ldos_path = os.path.join(snapshot.output_npy_directory, snapshot.output_npy_file)
                    input_path = os.path.join(snapshot.input_npy_directory, snapshot.input_npy_file)
                    test_ldos_paths.append(ldos_path)
                    test_input_paths.append(input_path)

            if self.parameters.use_lazy_loading:
                self.test_data_sets.append(LazyGraphDataset(
                    self.params.data.n_closest_ions,
                    self.params.data.n_closest_ldos,
                    self.params.running.ldos_grid_batch_size,
                    self.params.network.max_degree,
                    ldos_paths=test_ldos_paths, input_paths=test_input_paths,
                    n_batches=self.params.data.n_batches,
                    grid_points_in_corners=self.params.data.grid_points_in_corners,
                ))
            elif self.parameters.use_on_the_fly_graph_dataset:
                self.test_data_sets.append(OnTheFlyGraphDataset(
                    self.params.data.n_closest_ions,
                    self.params.data.n_closest_ldos,
                    self.params.running.ldos_grid_batch_size,
                    self.params.network.max_degree,
                    ldos_paths=test_ldos_paths, input_paths=test_input_paths,
                    n_batches=self.params.data.n_batches,
                    n_prefetch=self.params.data.n_prefetch,
                    grid_points_in_corners=self.params.data.grid_points_in_corners,
                ))                
            else:
                self.test_data_sets.append(GraphDataset(
                    self.params.data.n_closest_ions,
                    self.params.data.n_closest_ldos,
                    self.params.running.ldos_grid_batch_size,
                    self.params.network.max_degree,
                    ldos_paths=test_ldos_paths, input_paths=test_input_paths,
                    n_batches=self.params.data.n_batches,
                    grid_points_in_corners=self.params.data.grid_points_in_corners,
                ))
            self.output_dimension = self.test_data_sets[0].ldos_dim # Probably not the right place to do it
    # Scaling
    ######################
    # Not implemented yet.
    
    def _parametrize_scalers(self):
        """Use the training data to parametrize the DataScalers."""
        ##################
        # Inputs.
        ##################

        # If we do lazy loading, we have to iterate over the files one at a
        # time and add them to the fit, i.e. incrementally updating max/min
        # or mean/std. If we DON'T do lazy loading, we can simply load the
        # training data (we will need it later anyway) and perform the
        # scaling. This should save some performance.

        raise Exception("Not implemented yet")
    
=======
            raise Exception(
                'Please choose either "in" or "out" for ' "this function."
            )
        return numpy_array
>>>>>>> 26088dbe
<|MERGE_RESOLUTION|>--- conflicted
+++ resolved
@@ -8,7 +8,6 @@
 from torch.utils.data import TensorDataset
 
 
-<<<<<<< HEAD
 try:
     import horovod.torch as hvd
 except ModuleNotFoundError:
@@ -19,11 +18,6 @@
 from mala.targets.target import Target
 
 from mala.descriptors.descriptor import Descriptor
-=======
-import numpy as np
-import torch
-from torch.utils.data import TensorDataset
->>>>>>> 26088dbe
 
 from mala.common.parallelizer import printout, barrier
 from mala.common.parameters import Parameters, ParametersData, DEFAULT_NP_DATA_DTYPE
@@ -31,10 +25,7 @@
 from mala.datahandling.data_scaler import DataScaler
 from mala.datahandling.snapshot import Snapshot
 from mala.datahandling.lazy_load_dataset import LazyLoadDataset
-<<<<<<< HEAD
 from mala.datahandling.lazy_load_dataset_clustered import LazyLoadDatasetClustered
-=======
->>>>>>> 26088dbe
 from mala.datahandling.lazy_load_dataset_single import LazyLoadDatasetSingle
 from mala.datahandling.fast_tensor_dataset import FastTensorDataset
 from mala.datahandling.graph_dataset import GraphDataset
@@ -309,7 +300,6 @@
     # Constructors
     ##############################
 
-<<<<<<< HEAD
     def __init__(self, parameters: Parameters, target_calculator=None,
                  descriptor_calculator=None, input_data_scaler=None,
                  output_data_scaler=None, clear_data=True):
@@ -318,23 +308,6 @@
                                           descriptor_calculator=
                                           descriptor_calculator)
         # Data will be scaled per user specification.            
-=======
-    def __init__(
-        self,
-        parameters: Parameters,
-        target_calculator=None,
-        descriptor_calculator=None,
-        input_data_scaler=None,
-        output_data_scaler=None,
-        clear_data=True,
-    ):
-        super(DataHandler, self).__init__(
-            parameters,
-            target_calculator=target_calculator,
-            descriptor_calculator=descriptor_calculator,
-        )
-        # Data will be scaled per user specification.
->>>>>>> 26088dbe
         self.input_data_scaler = input_data_scaler
         if self.input_data_scaler is None:
             self.input_data_scaler = DataScaler(
@@ -441,25 +414,12 @@
         # than we can definitely not reparametrize the DataScalers.
         if self.nr_training_data == 0:
             reparametrize_scaler = False
-<<<<<<< HEAD
             if self.input_data_scaler.cantransform is False or \
                     self.output_data_scaler.cantransform is False:
                 raise Exception("In inference mode, the DataHandlerMLP needs "
                                 "parametrized DataScalers, "
                                 "while you provided unparametrized "
                                 "DataScalers.")
-=======
-            if (
-                self.input_data_scaler.cantransform is False
-                or self.output_data_scaler.cantransform is False
-            ):
-                raise Exception(
-                    "In inference mode, the DataHandler needs "
-                    "parametrized DataScalers, "
-                    "while you provided unparametrized "
-                    "DataScalers."
-                )
->>>>>>> 26088dbe
 
         # Parametrize the scalers, if needed.
         if reparametrize_scaler:
@@ -728,23 +688,12 @@
             # OR only test snapshots.
             if self.nr_test_snapshots != 0:
                 if self.nr_training_snapshots == 0:
-<<<<<<< HEAD
                     printout("DataHandlerMLP prepared for inference. No training "
                              "possible with this setup. If this is not what "
                              "you wanted, please revise the input script. "
                              "Validation snapshots you may have entered will"
                              "be ignored.",
                              min_verbosity=0)
-=======
-                    printout(
-                        "DataHandler prepared for inference. No training "
-                        "possible with this setup. If this is not what "
-                        "you wanted, please revise the input script. "
-                        "Validation snapshots you may have entered will"
-                        "be ignored.",
-                        min_verbosity=0,
-                    )
->>>>>>> 26088dbe
             else:
                 if self.nr_training_snapshots == 0:
                     raise Exception("No training snapshots provided.")
@@ -1246,9 +1195,9 @@
         elif data_type == "out":
             self.output_data_scaler.transform(numpy_array)
         else:
-<<<<<<< HEAD
-            raise Exception("Please choose either \"in\" or \"out\" for "
-                            "this function.")
+            raise Exception(
+                'Please choose either "in" or "out" for ' "this function."
+            )
         return numpy_array
 
 
@@ -1776,10 +1725,4 @@
         # scaling. This should save some performance.
 
         raise Exception("Not implemented yet")
-    
-=======
-            raise Exception(
-                'Please choose either "in" or "out" for ' "this function."
-            )
-        return numpy_array
->>>>>>> 26088dbe
+    