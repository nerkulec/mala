"""Trainer class for training a network."""

import os
import time
from datetime import datetime
from packaging import version

try:
    import horovod.torch as hvd
except ModuleNotFoundError:
    # Warning is thrown by Parameters class
    pass
import numpy as np
import torch
from torch import optim
from torch.utils.data import DataLoader
from torch.utils.tensorboard import SummaryWriter

from mala.common.parameters import printout
from mala.datahandling.fast_tensor_dataset import FastTensorDataset
from mala.network.runner import Runner
from mala.datahandling.lazy_load_dataset_single import LazyLoadDatasetSingle
from mala.datahandling.multi_lazy_load_data_loader import (
    MultiLazyLoadDataLoader,
)


class Trainer(Runner):
    """A class for training a neural network.

    Parameters
    ----------
    params : mala.common.parametes.Parameters
        Parameters used to create this Trainer object.

    network : mala.network.network.Network
        Network which is being trained.

    data : mala.datahandling.data_handler.DataHandler
        DataHandler holding the training data.

    use_pkl_checkpoints : bool
        If true, .pkl checkpoints will be created.
    """

    def __init__(self, params, network, data, optimizer_dict=None):
        # copy the parameters into the class.
        super(Trainer, self).__init__(params, network, data)
        self.final_test_loss = float("inf")
        self.initial_test_loss = float("inf")
        self.final_validation_loss = float("inf")
        self.initial_validation_loss = float("inf")
        self.optimizer = None
        self.scheduler = None
        self.patience_counter = 0
        self.last_epoch = 0
        self.last_loss = None
        self.training_data_loaders = []
        self.validation_data_loaders = []
        self.test_data_loaders = []

        # Samplers for the horovod case.
        self.train_sampler = None
        self.test_sampler = None
        self.validation_sampler = None

        self.__prepare_to_train(optimizer_dict)

        self.tensor_board = None
        self.full_visualization_path = None
        if self.parameters.visualisation:
            if not os.path.exists(self.parameters.visualisation_dir):
                os.makedirs(self.parameters.visualisation_dir)
            if self.parameters.visualisation_dir_append_date:
                date_time = datetime.now().strftime("%Y-%m-%d-%H-%M-%S")
                self.full_visualization_path = os.path.join(
                    self.parameters.visualisation_dir, date_time
                )
                os.makedirs(self.full_visualization_path)
            else:
                self.full_visualization_path = (
                    self.parameters.visualisation_dir
                )

            # Set the path to log files
            self.tensor_board = SummaryWriter(self.full_visualization_path)
            printout(
                "Writing visualization output to",
                self.full_visualization_path,
                min_verbosity=1,
            )

        self.gradscaler = None
        if self.parameters.use_mixed_precision:
            printout("Using mixed precision via AMP.", min_verbosity=1)
            self.gradscaler = torch.cuda.amp.GradScaler()

        self.train_graph = None
        self.validation_graph = None

    @classmethod
    def run_exists(cls, run_name, params_format="json", zip_run=True):
        """
        Check if a hyperparameter optimization checkpoint exists.

        Returns True if it does.

        Parameters
        ----------
        run_name : string
            Name of the checkpoint.

        params_format : bool
            Save format of the parameters.

        Returns
        -------
        checkpoint_exists : bool
            True if the checkpoint exists, False otherwise.

        """
        if zip_run is True:
            return os.path.isfile(run_name + ".zip")
        else:
            network_name = run_name + ".network.pth"
            iscaler_name = run_name + ".iscaler.pkl"
            oscaler_name = run_name + ".oscaler.pkl"
            param_name = run_name + ".params." + params_format
            optimizer_name = run_name + ".optimizer.pth"
            return all(
                map(
                    os.path.isfile,
                    [
                        iscaler_name,
                        oscaler_name,
                        param_name,
                        network_name,
                        optimizer_name,
                    ],
                )
            )

    @classmethod
    def load_run(
        cls,
        run_name,
        path="./",
        zip_run=True,
        params_format="json",
        load_runner=True,
        prepare_data=True,
    ):
        """
        Load a run.

        Parameters
        ----------
        run_name : str
            Name under which the run is saved.

        path : str
            Path where the run is saved.

        zip_run : bool
            If True, MALA will attempt to load from a .zip file. If False,
            then separate files will be attempted to be loaded.

        params_format : str
            Can be "json" or "pkl", depending on what was saved by the model.
            Default is "json".

        load_runner : bool
            If True, a Runner object will be created/loaded for further use.

        prepare_data : bool
            If True, the data will be loaded into memory. This is needed when
            continuing a model training.

        Return
        ------
        loaded_params : mala.common.parameters.Parameters
            The Parameters saved to file.

        loaded_network : mala.network.network.Network
            The network saved to file.

        new_datahandler : mala.datahandling.data_handler.DataHandler
            The data handler reconstructed from file.

        new_trainer : Trainer
            (Optional) The runner reconstructed from file. For Tester and
            Predictor class, this is just a newly instantiated object.
        """
        return super(Trainer, cls).load_run(
            run_name,
            path=path,
            zip_run=zip_run,
            params_format=params_format,
            load_runner=load_runner,
            prepare_data=prepare_data,
        )

    @classmethod
    def _load_from_run(cls, params, network, data, file=None):
        """
        Load a trainer from a file.

        Parameters
        ----------
        params : mala.common.parameters.Parameters
            Parameters object with which the trainer should be created.
            Has to be compatible with network and data.

        file : string
            Path to the file from which the trainer should be loaded.

        network : mala.network.network.Network
            Network which is being trained.

        data : mala.datahandling.data_handler.DataHandler
            DataHandler holding the training data.


        Returns
        -------
        loaded_trainer : Network
            The trainer that was loaded from the file.
        """
        # First, load the checkpoint.
        checkpoint = torch.load(file)

        # Now, create the Trainer class with it.
        loaded_trainer = Trainer(
            params, network, data, optimizer_dict=checkpoint
        )
        return loaded_trainer

    def train_network(self):
        """Train a network using data given by a DataHandler."""
        ############################
        # CALCULATE INITIAL METRICS
        ############################

        tloss = float("inf")
        vloss = self.__validate_network(
            self.network,
            "validation",
            self.parameters.after_before_training_metric,
        )

        if self.data.test_data_sets:
            tloss = self.__validate_network(
                self.network,
                "test",
                self.parameters.after_before_training_metric,
            )

        # Collect and average all the losses from all the devices
        if self.parameters_full.use_horovod:
            vloss = self.__average_validation(vloss, "average_loss")
            self.initial_validation_loss = vloss
            if self.data.test_data_set is not None:
                tloss = self.__average_validation(tloss, "average_loss")
                self.initial_test_loss = tloss

        printout(
            "Initial Guess - validation data loss: ", vloss, min_verbosity=1
        )
        if self.data.test_data_sets:
            printout(
                "Initial Guess - test data loss: ", tloss, min_verbosity=1
            )

        # Save losses for later use.
        self.initial_validation_loss = vloss
        self.initial_test_loss = tloss

        # Initialize all the counters.
        checkpoint_counter = 0

        # If we restarted from a checkpoint, we have to differently initialize
        # the loss.
        if self.last_loss is None:
            vloss_old = vloss
        else:
            vloss_old = self.last_loss

        ############################
        # PERFORM TRAINING
        ############################

        for epoch in range(self.last_epoch, self.parameters.max_number_epochs):
            start_time = time.time()

            # Prepare model for training.
            self.network.train()

            # Process each mini batch and save the training loss.
            training_loss_sum = torch.zeros(
                1, device=self.parameters._configuration["device"]
            )

            # train sampler
            if self.parameters_full.use_horovod:
                self.train_sampler.set_epoch(epoch)

            # shuffle dataset if necessary
            if isinstance(self.data.training_data_sets[0], FastTensorDataset):
                self.data.training_data_sets[0].shuffle()

            if self.parameters._configuration["gpu"]:
                torch.cuda.synchronize(
                    self.parameters._configuration["device"]
                )
                tsample = time.time()
                t0 = time.time()
                batchid = 0
                for loader in self.training_data_loaders:
                    for inputs, outputs in loader:

                        if self.parameters.profiler_range is not None:
                            if batchid == self.parameters.profiler_range[0]:
                                torch.cuda.profiler.start()
                            if batchid == self.parameters.profiler_range[1]:
                                torch.cuda.profiler.stop()

                        torch.cuda.nvtx.range_push(f"step {batchid}")

                        torch.cuda.nvtx.range_push("data copy in")
                        inputs = inputs.to(
                            self.parameters._configuration["device"],
                            non_blocking=True,
                        )
                        outputs = outputs.to(
                            self.parameters._configuration["device"],
                            non_blocking=True,
                        )
                        # data copy in
                        torch.cuda.nvtx.range_pop()

                        loss = self.__process_mini_batch(
                            self.network, inputs, outputs
                        )
                        # step
                        torch.cuda.nvtx.range_pop()
                        training_loss_sum += loss

                        if (
                            batchid != 0
                            and (batchid + 1)
                            % self.parameters.training_report_frequency
                            == 0
                        ):
                            torch.cuda.synchronize(
                                self.parameters._configuration["device"]
                            )
                            sample_time = time.time() - tsample
                            avg_sample_time = (
                                sample_time
                                / self.parameters.training_report_frequency
                            )
                            avg_sample_tput = (
                                self.parameters.training_report_frequency
                                * inputs.shape[0]
                                / sample_time
                            )
                            printout(
                                f"batch {batchid + 1}, "  # /{total_samples}, "
                                f"train avg time: {avg_sample_time} "
                                f"train avg throughput: {avg_sample_tput}",
                                min_verbosity=2,
                            )
                            tsample = time.time()
                        batchid += 1
                torch.cuda.synchronize(
                    self.parameters._configuration["device"]
                )
                t1 = time.time()
                printout(f"training time: {t1 - t0}", min_verbosity=2)

                training_loss = training_loss_sum.item() / batchid

                # Calculate the validation loss. and output it.
                torch.cuda.synchronize(
                    self.parameters._configuration["device"]
                )
            else:
                batchid = 0
                for loader in self.training_data_loaders:
                    for inputs, outputs in loader:
                        inputs = inputs.to(
                            self.parameters._configuration["device"]
                        )
                        outputs = outputs.to(
                            self.parameters._configuration["device"]
                        )
                        training_loss_sum += self.__process_mini_batch(
                            self.network, inputs, outputs
                        )
                        batchid += 1
                training_loss = training_loss_sum.item() / batchid

            vloss = self.__validate_network(
                self.network,
                "validation",
                self.parameters.during_training_metric,
            )

            if self.parameters_full.use_horovod:
                vloss = self.__average_validation(vloss, "average_loss")
            if self.parameters_full.verbosity > 1:
                printout(
                    "Epoch {0}: validation data loss: {1}, "
                    "training data loss: {2}".format(
                        epoch, vloss, training_loss
                    ),
                    min_verbosity=2,
                )
            else:
                printout(
                    "Epoch {0}: validation data loss: {1}".format(
                        epoch, vloss
                    ),
                    min_verbosity=1,
                )

            # summary_writer tensor board
            if self.parameters.visualisation:
                self.tensor_board.add_scalars(
                    "Loss",
                    {"validation": vloss, "training": training_loss},
                    epoch,
                )
                self.tensor_board.add_scalar(
                    "Learning rate", self.parameters.learning_rate, epoch
                )
                if self.parameters.visualisation == 2:
                    for name, param in self.network.named_parameters():
                        self.tensor_board.add_histogram(name, param, epoch)
                        self.tensor_board.add_histogram(
                            f"{name}.grad", param.grad, epoch
                        )

                # method to make sure that all pending events have been written
                # to disk
                self.tensor_board.close()

            if self.parameters._configuration["gpu"]:
                torch.cuda.synchronize(
                    self.parameters._configuration["device"]
                )

            # Mix the DataSets up (this function only does something
            # in the lazy loading case).
            if self.parameters.use_shuffling_for_samplers:
                self.data.mix_datasets()
            if self.parameters._configuration["gpu"]:
                torch.cuda.synchronize(
                    self.parameters._configuration["device"]
                )

            # If a scheduler is used, update it.
            if self.scheduler is not None:
                if (
                    self.parameters.learning_rate_scheduler
                    == "ReduceLROnPlateau"
                ):
                    self.scheduler.step(vloss)

            # If early stopping is used, check if we need to do something.
            if self.parameters.early_stopping_epochs > 0:
                if vloss < vloss_old * (
                    1.0 - self.parameters.early_stopping_threshold
                ):
                    self.patience_counter = 0
                    vloss_old = vloss
                else:
                    self.patience_counter += 1
                    printout(
                        "Validation accuracy has not improved enough.",
                        min_verbosity=1,
                    )
                    if (
                        self.patience_counter
                        >= self.parameters.early_stopping_epochs
                    ):
                        printout(
                            "Stopping the training, validation "
                            "accuracy has not improved for",
                            self.patience_counter,
                            "epochs.",
                            min_verbosity=1,
                        )
                        self.last_epoch = epoch
                        break

            # If checkpointing is enabled, we need to checkpoint.
            if self.parameters.checkpoints_each_epoch != 0:
                checkpoint_counter += 1
                if (
                    checkpoint_counter
                    >= self.parameters.checkpoints_each_epoch
                ):
                    printout("Checkpointing training.", min_verbosity=0)
                    self.last_epoch = epoch
                    self.last_loss = vloss_old
                    self.__create_training_checkpoint()
                    checkpoint_counter = 0

            printout(
                "Time for epoch[s]:",
                time.time() - start_time,
                min_verbosity=2,
            )

        ############################
        # CALCULATE FINAL METRICS
        ############################

        if (
            self.parameters.after_before_training_metric
            != self.parameters.during_training_metric
        ):
            vloss = self.__validate_network(
                self.network,
                "validation",
                self.parameters.after_before_training_metric,
            )
            if self.parameters_full.use_horovod:
                vloss = self.__average_validation(vloss, "average_loss")

        # Calculate final loss.
        self.final_validation_loss = vloss
        printout("Final validation data loss: ", vloss, min_verbosity=0)

        tloss = float("inf")
        if len(self.data.test_data_sets) > 0:
            tloss = self.__validate_network(
                self.network,
                "test",
                self.parameters.after_before_training_metric,
            )
            if self.parameters_full.use_horovod:
                tloss = self.__average_validation(tloss, "average_loss")
            printout("Final test data loss: ", tloss, min_verbosity=0)
        self.final_test_loss = tloss

        # Clean-up for pre-fetching lazy loading.
        if self.data.parameters.use_lazy_loading_prefetch:
            self.training_data_loaders.cleanup()
            self.validation_data_loaders.cleanup()
            if len(self.data.test_data_sets) > 0:
                self.test_data_loaders.cleanup()

    def __prepare_to_train(self, optimizer_dict):
        """Prepare everything for training."""
        # Configure keyword arguments for DataSampler.
        kwargs = {
            "num_workers": self.parameters.num_workers,
            "pin_memory": False,
        }
        if self.parameters_full.use_gpu:
            kwargs["pin_memory"] = True

        # Read last epoch
        if optimizer_dict is not None:
            self.last_epoch = optimizer_dict["epoch"] + 1

        # Scale the learning rate according to horovod.
        if self.parameters_full.use_horovod:
            if hvd.size() > 1 and self.last_epoch == 0:
                printout(
                    "Rescaling learning rate because multiple workers are"
                    " used for training.",
                    min_verbosity=1,
                )
                self.parameters.learning_rate = (
                    self.parameters.learning_rate * hvd.size()
                )

        # Choose an optimizer to use.
        if self.parameters.trainingtype == "SGD":
            self.optimizer = optim.SGD(
                self.network.parameters(),
                lr=self.parameters.learning_rate,
                weight_decay=self.parameters.weight_decay,
            )
        elif self.parameters.trainingtype == "Adam":
            self.optimizer = optim.Adam(
                self.network.parameters(),
                lr=self.parameters.learning_rate,
                weight_decay=self.parameters.weight_decay,
            )
        elif self.parameters.trainingtype == "FusedAdam":
            if version.parse(torch.__version__) >= version.parse("1.13.0"):
                self.optimizer = optim.Adam(
                    self.network.parameters(),
                    lr=self.parameters.learning_rate,
                    weight_decay=self.parameters.weight_decay,
                    fused=True,
                )
            else:
                raise Exception(
                    "Training method requires at least torch 1.13.0."
                )
        else:
            raise Exception("Unsupported training method.")

        # Load data from pytorch file.
        if optimizer_dict is not None:
            self.optimizer.load_state_dict(
                optimizer_dict["optimizer_state_dict"]
            )
            self.patience_counter = optimizer_dict["early_stopping_counter"]
            self.last_loss = optimizer_dict["early_stopping_last_loss"]

        if self.parameters_full.use_horovod:
            # scaling the batch size for multiGPU per node
            # self.batch_size= self.batch_size*hvd.local_size()

            compression = (
                hvd.Compression.fp16
                if self.parameters_full.running.use_compression
                else hvd.Compression.none
            )

            # If lazy loading is used we do not shuffle the data points on
            # their own, but rather shuffle them
            # by shuffling the files themselves and then reading file by file
            # per epoch.
            # This shuffling is done in the dataset themselves.
            do_shuffle = self.parameters.use_shuffling_for_samplers
            if self.data.parameters.use_lazy_loading:
                do_shuffle = False

            self.train_sampler = (
                torch.utils.data.distributed.DistributedSampler(
                    self.data.training_data_sets[0],
                    num_replicas=hvd.size(),
                    rank=hvd.rank(),
                    shuffle=do_shuffle,
                )
            )

            self.validation_sampler = (
                torch.utils.data.distributed.DistributedSampler(
                    self.data.validation_data_sets[0],
                    num_replicas=hvd.size(),
                    rank=hvd.rank(),
                    shuffle=False,
                )
            )

            if self.data.test_data_sets:
                self.test_sampler = (
                    torch.utils.data.distributed.DistributedSampler(
                        self.data.test_data_sets[0],
                        num_replicas=hvd.size(),
                        rank=hvd.rank(),
                        shuffle=False,
                    )
                )

            # broadcaste parameters and optimizer state from root device to
            # other devices
            hvd.broadcast_parameters(self.network.state_dict(), root_rank=0)
            hvd.broadcast_optimizer_state(self.optimizer, root_rank=0)

            # Wraps the opimizer for multiGPU operation
            self.optimizer = hvd.DistributedOptimizer(
                self.optimizer,
                named_parameters=self.network.named_parameters(),
                compression=compression,
                op=hvd.Average,
            )

        # Instantiate the learning rate scheduler, if necessary.
        if self.parameters.learning_rate_scheduler == "ReduceLROnPlateau":
            self.scheduler = optim.lr_scheduler.ReduceLROnPlateau(
                self.optimizer,
                patience=self.parameters.learning_rate_patience,
                mode="min",
                factor=self.parameters.learning_rate_decay,
                verbose=True,
            )
        elif self.parameters.learning_rate_scheduler is None:
            pass
        else:
            raise Exception("Unsupported learning rate schedule.")
        if self.scheduler is not None and optimizer_dict is not None:
            self.scheduler.load_state_dict(
                optimizer_dict["lr_scheduler_state_dict"]
            )

        # If lazy loading is used we do not shuffle the data points on their
        # own, but rather shuffle them
        # by shuffling the files themselves and then reading file by file per
        # epoch.
        # This shuffling is done in the dataset themselves.
        do_shuffle = self.parameters.use_shuffling_for_samplers
        if (
            self.data.parameters.use_lazy_loading
            or self.parameters_full.use_horovod
        ):
            do_shuffle = False

        # Prepare data loaders.(look into mini-batch size)
        if isinstance(self.data.training_data_sets[0], FastTensorDataset):
            # Not shuffling in loader.
            # I manually shuffle the data set each epoch.
            self.training_data_loaders.append(
                DataLoader(
                    self.data.training_data_sets[0],
                    batch_size=None,
                    sampler=self.train_sampler,
                    **kwargs,
                    shuffle=False,
                )
            )
        else:
            if isinstance(
                self.data.training_data_sets[0], LazyLoadDatasetSingle
            ):
                self.training_data_loaders = MultiLazyLoadDataLoader(
                    self.data.training_data_sets, **kwargs
                )
            else:
                self.training_data_loaders.append(
                    DataLoader(
                        self.data.training_data_sets[0],
                        batch_size=self.parameters.mini_batch_size,
                        sampler=self.train_sampler,
                        **kwargs,
                        shuffle=do_shuffle,
                    )
                )

        if isinstance(self.data.validation_data_sets[0], FastTensorDataset):
            self.validation_data_loaders.append(
                DataLoader(
                    self.data.validation_data_sets[0],
                    batch_size=None,
                    sampler=self.validation_sampler,
                    **kwargs,
                )
            )
        else:
            if isinstance(
                self.data.validation_data_sets[0], LazyLoadDatasetSingle
            ):
                self.validation_data_loaders = MultiLazyLoadDataLoader(
                    self.data.validation_data_sets, **kwargs
                )
            else:
                self.validation_data_loaders.append(
                    DataLoader(
                        self.data.validation_data_sets[0],
                        batch_size=self.parameters.mini_batch_size * 1,
                        sampler=self.validation_sampler,
                        **kwargs,
                    )
                )

        if self.data.test_data_sets:
            if isinstance(self.data.test_data_sets[0], LazyLoadDatasetSingle):
                self.test_data_loaders = MultiLazyLoadDataLoader(
                    self.data.test_data_sets, **kwargs
                )
            else:
<<<<<<< HEAD
                self.test_data_loaders.append(DataLoader(self.data.test_data_sets[0],
                                                         batch_size=self.parameters.
                                                         mini_batch_size * 1,
                                                         sampler=self.test_sampler,
                                                         **kwargs))
        


        if self.parameters_full.use_gpu and self.parameters_full.running.num_gpus > 1:
            if self.parameters_full.network.nn_type != "feed-forward":
                raise Exception("Only feed-forward networks are supported "
                                "with multiple GPUs.")
            self.network = torch.nn.DataParallel(self.network,
                device_ids=list(range(self.parameters_full.running.num_gpus)))
=======
                self.test_data_loaders.append(
                    DataLoader(
                        self.data.test_data_sets[0],
                        batch_size=self.parameters.mini_batch_size * 1,
                        sampler=self.test_sampler,
                        **kwargs,
                    )
                )
>>>>>>> 20ebf980

    def __process_mini_batch(self, network, input_data, target_data):
        """Process a mini batch."""
        if self.parameters._configuration["gpu"]:
            if self.parameters.use_graphs and self.train_graph is None:
                printout("Capturing CUDA graph for training.", min_verbosity=2)
                s = torch.cuda.Stream(self.parameters._configuration["device"])
                s.wait_stream(
                    torch.cuda.current_stream(
                        self.parameters._configuration["device"]
                    )
                )
                # Warmup for graphs
                with torch.cuda.stream(s):
                    for _ in range(20):
                        self.network.zero_grad(set_to_none=True)

                        with torch.cuda.amp.autocast(
                            enabled=self.parameters.use_mixed_precision
                        ):
                            prediction = network(input_data)
<<<<<<< HEAD
                            if hasattr(network, "calculate_loss"):
                                loss = network.calculate_loss(prediction, target_data)
                            else:
                                loss = network.module.calculate_loss(prediction, target_data)
=======
                            loss = network.calculate_loss(
                                prediction, target_data
                            )
>>>>>>> 20ebf980

                        if self.gradscaler:
                            self.gradscaler.scale(loss).backward()
                        else:
                            loss.backward()
                torch.cuda.current_stream(
                    self.parameters._configuration["device"]
                ).wait_stream(s)

                # Create static entry point tensors to graph
                self.static_input_data = torch.empty_like(input_data)
                self.static_target_data = torch.empty_like(target_data)

                # Capture graph
                self.train_graph = torch.cuda.CUDAGraph()
                self.network.zero_grad(set_to_none=True)
                with torch.cuda.graph(self.train_graph):
                    with torch.cuda.amp.autocast(
                        enabled=self.parameters.use_mixed_precision
                    ):
                        self.static_prediction = network(
                            self.static_input_data
                        )

                        self.static_loss = network.calculate_loss(
                            self.static_prediction, self.static_target_data
                        )

                        if hasattr(network, "calculate_loss"):
                            self.static_loss = network.calculate_loss(self.static_prediction, self.static_target_data)
                        else:
                            self.static_loss = network.module.calculate_loss(self.static_prediction, self.static_target_data)

                    if self.gradscaler:
                        self.gradscaler.scale(self.static_loss).backward()
                    else:
                        self.static_loss.backward()

            if self.train_graph:
                self.static_input_data.copy_(input_data)
                self.static_target_data.copy_(target_data)
                self.train_graph.replay()
            else:
                torch.cuda.nvtx.range_push("zero_grad")
                self.network.zero_grad(set_to_none=True)
                # zero_grad
                torch.cuda.nvtx.range_pop()

                with torch.cuda.amp.autocast(
                    enabled=self.parameters.use_mixed_precision
                ):
                    torch.cuda.nvtx.range_push("forward")
                    prediction = network(input_data)
                    # forward
                    torch.cuda.nvtx.range_pop()

                    torch.cuda.nvtx.range_push("loss")
                    if hasattr(network, "calculate_loss"):
                        loss = network.calculate_loss(prediction, target_data)
                    else:
                        loss = network.module.calculate_loss(prediction, target_data)
                    # loss
                    torch.cuda.nvtx.range_pop()

                if self.gradscaler:
                    self.gradscaler.scale(loss).backward()
                else:
                    loss.backward()

            torch.cuda.nvtx.range_push("optimizer")
            if self.gradscaler:
                self.gradscaler.step(self.optimizer)
                self.gradscaler.update()
            else:
                self.optimizer.step()
            torch.cuda.nvtx.range_pop()  # optimizer

            if self.train_graph:
                return self.static_loss
            else:
                return loss
        else:
            prediction = network(input_data)
            if hasattr(network, "calculate_loss"):
                loss = network.calculate_loss(prediction, target_data)
            else:
                loss = network.module.calculate_loss(prediction, target_data)
            loss.backward()
            self.optimizer.step()
            self.optimizer.zero_grad()
            return loss

    def __validate_network(self, network, data_set_type, validation_type):
        """Validate a network, using test or validation data."""
        if data_set_type == "test":
            data_loaders = self.test_data_loaders
            data_sets = self.data.test_data_sets
            number_of_snapshots = self.data.nr_test_snapshots
            offset_snapshots = (
                self.data.nr_validation_snapshots
                + self.data.nr_training_snapshots
            )

        elif data_set_type == "validation":
            data_loaders = self.validation_data_loaders
            data_sets = self.data.validation_data_sets
            number_of_snapshots = self.data.nr_validation_snapshots
            offset_snapshots = self.data.nr_training_snapshots

        else:
            raise Exception(
                "Please select test or validation when using this function."
            )
        network.eval()
        if validation_type == "ldos":
            validation_loss_sum = torch.zeros(
                1, device=self.parameters._configuration["device"]
            )
            with torch.no_grad():
                if self.parameters._configuration["gpu"]:
                    report_freq = self.parameters.training_report_frequency
                    torch.cuda.synchronize(
                        self.parameters._configuration["device"]
                    )
                    tsample = time.time()
                    batchid = 0
                    for loader in data_loaders:
                        for x, y in loader:
                            x = x.to(
                                self.parameters._configuration["device"],
                                non_blocking=True,
                            )
                            y = y.to(
                                self.parameters._configuration["device"],
                                non_blocking=True,
                            )

                            if (
                                self.parameters.use_graphs
                                and self.validation_graph is None
                            ):
                                printout(
                                    "Capturing CUDA graph for validation.",
                                    min_verbosity=2,
                                )
                                s = torch.cuda.Stream(
                                    self.parameters._configuration["device"]
                                )
                                s.wait_stream(
                                    torch.cuda.current_stream(
                                        self.parameters._configuration[
                                            "device"
                                        ]
                                    )
                                )
                                # Warmup for graphs
                                with torch.cuda.stream(s):
                                    for _ in range(20):
                                        with torch.cuda.amp.autocast(
                                            enabled=self.parameters.use_mixed_precision
                                        ):
                                            prediction = network(x)
<<<<<<< HEAD
                                            if hasattr(network, "calculate_loss"):
                                                loss = network.calculate_loss(prediction, y)
                                            else:
                                                loss = network.module.calculate_loss(prediction, y)
                                torch.cuda.current_stream().wait_stream(s)
=======
                                            loss = network.calculate_loss(
                                                prediction, y
                                            )
                                torch.cuda.current_stream(
                                    self.parameters._configuration["device"]
                                ).wait_stream(s)
>>>>>>> 20ebf980

                                # Create static entry point tensors to graph
                                self.static_input_validation = (
                                    torch.empty_like(x)
                                )
                                self.static_target_validation = (
                                    torch.empty_like(y)
                                )

                                # Capture graph
                                self.validation_graph = torch.cuda.CUDAGraph()
                                with torch.cuda.graph(self.validation_graph):
<<<<<<< HEAD
                                    with torch.cuda.amp.autocast(enabled=self.parameters.use_mixed_precision):
                                        self.static_prediction_validation = network(self.static_input_validation)
                                        self.static_loss_validation = network.calculate_loss(self.static_prediction_validation, self.static_target_validation)
                                        if hasattr(network, "calculate_loss"):
                                            self.static_loss_validation = network.calculate_loss(self.static_prediction_validation, self.static_target_validation)
                                        else:
                                            self.static_loss_validation = network.module.calculate_loss(self.static_prediction_validation, self.static_target_validation)
=======
                                    with torch.cuda.amp.autocast(
                                        enabled=self.parameters.use_mixed_precision
                                    ):
                                        self.static_prediction_validation = (
                                            network(
                                                self.static_input_validation
                                            )
                                        )
                                        self.static_loss_validation = network.calculate_loss(
                                            self.static_prediction_validation,
                                            self.static_target_validation,
                                        )
>>>>>>> 20ebf980

                            if self.validation_graph:
                                self.static_input_validation.copy_(x)
                                self.static_target_validation.copy_(y)
                                self.validation_graph.replay()
                                validation_loss_sum += (
                                    self.static_loss_validation
                                )
                            else:
                                with torch.cuda.amp.autocast(
                                    enabled=self.parameters.use_mixed_precision
                                ):
                                    prediction = network(x)
<<<<<<< HEAD
                                    if hasattr(network, "calculate_loss"):
                                        loss = network.calculate_loss(prediction, y)
                                    else:
                                        loss = network.module.calculate_loss(prediction, y)
=======
                                    loss = network.calculate_loss(
                                        prediction, y
                                    )
>>>>>>> 20ebf980
                                    validation_loss_sum += loss
                            if (
                                batchid != 0
                                and (batchid + 1) % report_freq == 0
                            ):
                                torch.cuda.synchronize(
                                    self.parameters._configuration["device"]
                                )
                                sample_time = time.time() - tsample
                                avg_sample_time = sample_time / report_freq
                                avg_sample_tput = (
                                    report_freq * x.shape[0] / sample_time
                                )
                                printout(
                                    f"batch {batchid + 1}, "  # /{total_samples}, "
                                    f"validation avg time: {avg_sample_time} "
                                    f"validation avg throughput: {avg_sample_tput}",
                                    min_verbosity=2,
                                )
                                tsample = time.time()
                            batchid += 1
                    torch.cuda.synchronize(
                        self.parameters._configuration["device"]
                    )
                else:
                    batchid = 0
                    for loader in data_loaders:
                        for x, y in loader:
                            x = x.to(self.parameters._configuration["device"])
                            y = y.to(self.parameters._configuration["device"])
                            prediction = network(x)
<<<<<<< HEAD

                            if hasattr(network, "calculate_loss"):
                                loss = network.calculate_loss(prediction, y)
                            else:
                                loss = network.module.calculate_loss(prediction, y)
                            
                            validation_loss_sum += loss.item()
=======
                            validation_loss_sum += network.calculate_loss(
                                prediction, y
                            ).item()
>>>>>>> 20ebf980
                            batchid += 1

            validation_loss = validation_loss_sum.item() / batchid
            return validation_loss
        elif (
            validation_type == "band_energy"
            or validation_type == "total_energy"
        ):
            errors = []
            if isinstance(
                self.validation_data_loaders, MultiLazyLoadDataLoader
            ):
                loader_id = 0
                for loader in data_loaders:
                    grid_size = self.data.parameters.snapshot_directories_list[
                        loader_id + offset_snapshots
                    ].grid_size

                    actual_outputs = np.zeros(
                        (grid_size, self.data.output_dimension)
                    )
                    predicted_outputs = np.zeros(
                        (grid_size, self.data.output_dimension)
                    )
                    last_start = 0

                    for x, y in loader:

                        x = x.to(self.parameters._configuration["device"])
                        length = int(x.size()[0])
                        predicted_outputs[
                            last_start : last_start + length, :
                        ] = self.data.output_data_scaler.inverse_transform(
                            self.network(x).to("cpu"), as_numpy=True
                        )
                        actual_outputs[last_start : last_start + length, :] = (
                            self.data.output_data_scaler.inverse_transform(
                                y, as_numpy=True
                            )
                        )

                        last_start += length
                    errors.append(
                        self._calculate_energy_errors(
                            actual_outputs,
                            predicted_outputs,
                            validation_type,
                            loader_id + offset_snapshots,
                        )
                    )
                    loader_id += 1

            else:
                for snapshot_number in range(
                    offset_snapshots, number_of_snapshots + offset_snapshots
                ):
                    # Get optimal batch size and number of batches per snapshotss
                    grid_size = self.data.parameters.snapshot_directories_list[
                        snapshot_number
                    ].grid_size

                    optimal_batch_size = self._correct_batch_size_for_testing(
                        grid_size, self.parameters.mini_batch_size
                    )
                    number_of_batches_per_snapshot = int(
                        grid_size / optimal_batch_size
                    )

                    actual_outputs, predicted_outputs = (
                        self._forward_entire_snapshot(
                            snapshot_number,
                            data_sets[0],
                            data_set_type[0:2],
                            number_of_batches_per_snapshot,
                            optimal_batch_size,
                        )
                    )

                    errors.append(
                        self._calculate_energy_errors(
                            actual_outputs,
                            predicted_outputs,
                            validation_type,
                            snapshot_number,
                        )
                    )
            return np.mean(errors)
        else:
            raise Exception("Selected validation method not supported.")

    def _calculate_energy_errors(
        self, actual_outputs, predicted_outputs, energy_type, snapshot_number
    ):
        self.data.target_calculator.read_additional_calculation_data(
            self.data.get_snapshot_calculation_output(snapshot_number)
        )
        if energy_type == "band_energy":
            try:
                fe_actual = self.data.target_calculator.get_self_consistent_fermi_energy(
                    actual_outputs
                )
                be_actual = self.data.target_calculator.get_band_energy(
                    actual_outputs, fermi_energy=fe_actual
                )

                fe_predicted = self.data.target_calculator.get_self_consistent_fermi_energy(
                    predicted_outputs
                )
                be_predicted = self.data.target_calculator.get_band_energy(
                    predicted_outputs, fermi_energy=fe_predicted
                )
                return np.abs(be_predicted - be_actual) * (
                    1000 / len(self.data.target_calculator.atoms)
                )
            except ValueError:
                # If the training went badly, it might be that the above
                # code results in an error, due to the LDOS being so wrong
                # that the estimation of the self consistent Fermi energy
                # fails.
                return float("inf")
        elif energy_type == "total_energy":
            try:
                fe_actual = self.data.target_calculator.get_self_consistent_fermi_energy(
                    actual_outputs
                )
                be_actual = self.data.target_calculator.get_total_energy(
                    ldos_data=actual_outputs, fermi_energy=fe_actual
                )

                fe_predicted = self.data.target_calculator.get_self_consistent_fermi_energy(
                    predicted_outputs
                )
                be_predicted = self.data.target_calculator.get_total_energy(
                    ldos_data=predicted_outputs, fermi_energy=fe_predicted
                )
                return np.abs(be_predicted - be_actual) * (
                    1000 / len(self.data.target_calculator.atoms)
                )
            except ValueError:
                # If the training went badly, it might be that the above
                # code results in an error, due to the LDOS being so wrong
                # that the estimation of the self consistent Fermi energy
                # fails.
                return float("inf")

        else:
            raise Exception("Invalid energy type requested.")

    def __create_training_checkpoint(self):
        """
        Create a checkpoint during training.

        Follows https://pytorch.org/tutorials/recipes/recipes/saving_and_
        loading_a_general_checkpoint.html to some degree.
        """
        optimizer_name = self.parameters.checkpoint_name + ".optimizer.pth"

        # Next, we save all the other objects.

        if self.parameters_full.use_horovod:
            if hvd.rank() != 0:
                return
        if self.scheduler is None:
            save_dict = {
                "epoch": self.last_epoch,
                "optimizer_state_dict": self.optimizer.state_dict(),
                "early_stopping_counter": self.patience_counter,
                "early_stopping_last_loss": self.last_loss,
            }
        else:
            save_dict = {
                "epoch": self.last_epoch,
                "optimizer_state_dict": self.optimizer.state_dict(),
                "lr_scheduler_state_dict": self.scheduler.state_dict(),
                "early_stopping_counter": self.patience_counter,
                "early_stopping_last_loss": self.last_loss,
            }
        torch.save(
            save_dict, optimizer_name, _use_new_zipfile_serialization=False
        )

        self.save_run(self.parameters.checkpoint_name, save_runner=True)

    @staticmethod
    def __average_validation(val, name):
        """Average validation over multiple parallel processes."""
        tensor = torch.tensor(val)
        avg_loss = hvd.allreduce(tensor, name=name, op=hvd.Average)
        return avg_loss.item()<|MERGE_RESOLUTION|>--- conflicted
+++ resolved
@@ -767,13 +767,14 @@
                     self.data.test_data_sets, **kwargs
                 )
             else:
-<<<<<<< HEAD
-                self.test_data_loaders.append(DataLoader(self.data.test_data_sets[0],
-                                                         batch_size=self.parameters.
-                                                         mini_batch_size * 1,
-                                                         sampler=self.test_sampler,
-                                                         **kwargs))
-        
+                self.test_data_loaders.append(
+                    DataLoader(
+                        self.data.test_data_sets[0],
+                        batch_size=self.parameters.mini_batch_size * 1,
+                        sampler=self.test_sampler,
+                        **kwargs,
+                    )
+                )
 
 
         if self.parameters_full.use_gpu and self.parameters_full.running.num_gpus > 1:
@@ -782,16 +783,6 @@
                                 "with multiple GPUs.")
             self.network = torch.nn.DataParallel(self.network,
                 device_ids=list(range(self.parameters_full.running.num_gpus)))
-=======
-                self.test_data_loaders.append(
-                    DataLoader(
-                        self.data.test_data_sets[0],
-                        batch_size=self.parameters.mini_batch_size * 1,
-                        sampler=self.test_sampler,
-                        **kwargs,
-                    )
-                )
->>>>>>> 20ebf980
 
     def __process_mini_batch(self, network, input_data, target_data):
         """Process a mini batch."""
@@ -813,16 +804,13 @@
                             enabled=self.parameters.use_mixed_precision
                         ):
                             prediction = network(input_data)
-<<<<<<< HEAD
+                            loss = network.calculate_loss(
+                                prediction, target_data
+                            )
                             if hasattr(network, "calculate_loss"):
                                 loss = network.calculate_loss(prediction, target_data)
                             else:
                                 loss = network.module.calculate_loss(prediction, target_data)
-=======
-                            loss = network.calculate_loss(
-                                prediction, target_data
-                            )
->>>>>>> 20ebf980
 
                         if self.gradscaler:
                             self.gradscaler.scale(loss).backward()
@@ -985,20 +973,13 @@
                                             enabled=self.parameters.use_mixed_precision
                                         ):
                                             prediction = network(x)
-<<<<<<< HEAD
                                             if hasattr(network, "calculate_loss"):
                                                 loss = network.calculate_loss(prediction, y)
                                             else:
                                                 loss = network.module.calculate_loss(prediction, y)
-                                torch.cuda.current_stream().wait_stream(s)
-=======
-                                            loss = network.calculate_loss(
-                                                prediction, y
-                                            )
                                 torch.cuda.current_stream(
                                     self.parameters._configuration["device"]
                                 ).wait_stream(s)
->>>>>>> 20ebf980
 
                                 # Create static entry point tensors to graph
                                 self.static_input_validation = (
@@ -1011,7 +992,6 @@
                                 # Capture graph
                                 self.validation_graph = torch.cuda.CUDAGraph()
                                 with torch.cuda.graph(self.validation_graph):
-<<<<<<< HEAD
                                     with torch.cuda.amp.autocast(enabled=self.parameters.use_mixed_precision):
                                         self.static_prediction_validation = network(self.static_input_validation)
                                         self.static_loss_validation = network.calculate_loss(self.static_prediction_validation, self.static_target_validation)
@@ -1019,7 +999,6 @@
                                             self.static_loss_validation = network.calculate_loss(self.static_prediction_validation, self.static_target_validation)
                                         else:
                                             self.static_loss_validation = network.module.calculate_loss(self.static_prediction_validation, self.static_target_validation)
-=======
                                     with torch.cuda.amp.autocast(
                                         enabled=self.parameters.use_mixed_precision
                                     ):
@@ -1032,7 +1011,6 @@
                                             self.static_prediction_validation,
                                             self.static_target_validation,
                                         )
->>>>>>> 20ebf980
 
                             if self.validation_graph:
                                 self.static_input_validation.copy_(x)
@@ -1046,16 +1024,10 @@
                                     enabled=self.parameters.use_mixed_precision
                                 ):
                                     prediction = network(x)
-<<<<<<< HEAD
                                     if hasattr(network, "calculate_loss"):
                                         loss = network.calculate_loss(prediction, y)
                                     else:
                                         loss = network.module.calculate_loss(prediction, y)
-=======
-                                    loss = network.calculate_loss(
-                                        prediction, y
-                                    )
->>>>>>> 20ebf980
                                     validation_loss_sum += loss
                             if (
                                 batchid != 0
@@ -1087,19 +1059,13 @@
                             x = x.to(self.parameters._configuration["device"])
                             y = y.to(self.parameters._configuration["device"])
                             prediction = network(x)
-<<<<<<< HEAD
 
                             if hasattr(network, "calculate_loss"):
                                 loss = network.calculate_loss(prediction, y)
                             else:
                                 loss = network.module.calculate_loss(prediction, y)
-                            
+
                             validation_loss_sum += loss.item()
-=======
-                            validation_loss_sum += network.calculate_loss(
-                                prediction, y
-                            ).item()
->>>>>>> 20ebf980
                             batchid += 1
 
             validation_loss = validation_loss_sum.item() / batchid
