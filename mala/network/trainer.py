--- conflicted
+++ resolved
@@ -59,7 +59,6 @@
         self.training_data_loader = None
         self.validation_data_loader = None
         self.test_data_loader = None
-        self.use_pkl_checkpoints = use_pkl_checkpoints
         self.__prepare_to_train(optimizer_dict)
         self.tensor_board = None
         if self.parameters.visualisation:
@@ -67,10 +66,7 @@
                 os.makedirs(self.parameters.visualisation_dir)
             # Set the path to log files
             self.tensor_board = SummaryWriter(self.parameters.visualisation_dir)
-<<<<<<< HEAD
-
-=======
->>>>>>> f6ca4edd
+
 
     @classmethod
     def checkpoint_exists(cls, checkpoint_name):
@@ -264,16 +260,8 @@
             processed_on_this_process = 0
             for batchid, (inputs, outputs) in \
                     enumerate(self.training_data_loader):
-<<<<<<< HEAD
-                processed_on_this_process += inputs.size()[0]
-                inputs = inputs.to(f"{self.parameters_full.device_type}:"
-                                   f"{self.parameters_full.device_id}")
-                outputs = outputs.to(f"{self.parameters_full.device_type}:"
-                                     f"{self.parameters_full.device_id}")
-=======
                 inputs = inputs.to(self.parameters._configuration["device"])
                 outputs = outputs.to(self.parameters._configuration["device"])
->>>>>>> f6ca4edd
                 training_loss += self.__process_mini_batch(self.network,
                                                            inputs, outputs)
             print(hvd.local_rank(), processed_on_this_process)
@@ -379,11 +367,6 @@
             printout("Final test data loss: ", tloss, min_verbosity=0)
         self.final_test_loss = tloss
 
-<<<<<<< HEAD
-
-
-=======
->>>>>>> f6ca4edd
     def __prepare_to_train(self, optimizer_dict):
         """Prepare everything for training."""
         # Configure keyword arguments for DataSampler.
@@ -523,7 +506,7 @@
 
     def __process_mini_batch(self, network, input_data, target_data):
         """Process a mini batch."""
-        prediction = network.forward(input_data)
+        prediction = network(input_data)
         loss = network.calculate_loss(prediction, target_data)
         loss.backward()
         self.optimizer.step()
@@ -553,15 +536,8 @@
             validation_loss = []
             with torch.no_grad():
                 for x, y in data_loader:
-<<<<<<< HEAD
-                    x = x.to(f"{self.parameters_full.device_type}:"
-                             f"{self.parameters_full.device_id}")
-                    y = y.to(f"{self.parameters_full.device_type}:"
-                             f"{self.parameters_full.device_id}")
-=======
                     x = x.to(self.parameters._configuration["device"])
                     y = y.to(self.parameters._configuration["device"])
->>>>>>> f6ca4edd
                     prediction = network(x)
                     validation_loss.append(network.calculate_loss(prediction, y)
                                            .item())
@@ -712,4 +688,4 @@
         """Average validation over multiple parallel processes."""
         tensor = torch.tensor(val)
         avg_loss = hvd.allreduce(tensor, name=name, op=hvd.Average)
-        return avg_loss.item()+        return avg_loss.item()
