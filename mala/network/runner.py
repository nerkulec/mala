--- conflicted
+++ resolved
@@ -240,15 +240,10 @@
         loaded_iscaler = DataScaler.load_from_file(loaded_iscaler)
         loaded_oscaler = DataScaler.load_from_file(loaded_oscaler)
         new_datahandler = DataHandler(
-<<<<<<< HEAD
-            loaded_params, input_data_scaler=loaded_iscaler,
-            output_data_scaler=loaded_oscaler, clear_data=(not prepare_data)
-=======
             loaded_params,
             input_data_scaler=loaded_iscaler,
             output_data_scaler=loaded_oscaler,
             clear_data=(not prepare_data),
->>>>>>> 26088dbe
         )
         if loaded_info is not None:
             new_datahandler.target_calculator.read_additional_calculation_data(
