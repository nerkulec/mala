"""
Framework for electronic structure learning.

Can be used to preprocess DFT data (positions / LDOS), train networks,
predict LDOS and postprocess LDOS into energies (and forces, soon).
"""

from .version import __version__
from .common import Parameters, printout, check_modules
<<<<<<< HEAD
from .descriptors import Bispectrum, Descriptor, AtomicDensity, \
    MinterpyDescriptors
from .datahandling import DataHandler, DataScaler, DataConverter, Snapshot
=======
from .descriptors import Bispectrum, Descriptor, AtomicDensity
from .datahandling import DataHandler, DataScaler, DataConverter, Snapshot, \
    DataShuffler
>>>>>>> 4b5b4011
from .network import Network, Tester, Trainer, HyperOpt, \
    HyperOptOptuna, HyperOptNASWOT, HyperOptOAT, Predictor, \
    HyperparameterOAT, HyperparameterNASWOT, HyperparameterOptuna, \
    ACSDAnalyzer, Runner
from .targets import LDOS, DOS, Density, fermi_function, \
    AtomicForce, Target
from .interfaces import MALA
from .datageneration import TrajectoryAnalyzer, OFDFTInitializer<|MERGE_RESOLUTION|>--- conflicted
+++ resolved
@@ -7,15 +7,13 @@
 
 from .version import __version__
 from .common import Parameters, printout, check_modules
-<<<<<<< HEAD
 from .descriptors import Bispectrum, Descriptor, AtomicDensity, \
     MinterpyDescriptors
-from .datahandling import DataHandler, DataScaler, DataConverter, Snapshot
-=======
-from .descriptors import Bispectrum, Descriptor, AtomicDensity
 from .datahandling import DataHandler, DataScaler, DataConverter, Snapshot, \
     DataShuffler
->>>>>>> 4b5b4011
+from .descriptors import Bispectrum, Descriptor, AtomicDensity, \
+
+from .datahandling import DataHandler, DataScaler, DataConverter, Snapshot
 from .network import Network, Tester, Trainer, HyperOpt, \
     HyperOptOptuna, HyperOptNASWOT, HyperOptOAT, Predictor, \
     HyperparameterOAT, HyperparameterNASWOT, HyperparameterOptuna, \
