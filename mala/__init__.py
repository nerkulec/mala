--- conflicted
+++ resolved
@@ -6,18 +6,6 @@
 """
 
 from .version import __version__
-<<<<<<< HEAD
-from .common import Parameters, printout, check_modules
-from .descriptors import Bispectrum, Descriptor, AtomicDensity
-from .datahandling import DataHandler, DataScaler, DataConverter, \
-    Snapshot, DataShuffler
-from .network import Network, Tester, Trainer, TrainerGNN, HyperOpt, \
-    HyperOptOptuna, HyperOptNASWOT, HyperOptOAT, Predictor, \
-    HyperparameterOAT, HyperparameterNASWOT, HyperparameterOptuna, \
-    HyperparameterACSD, ACSDAnalyzer, RunnerMLP, RunnerGraph
-from .targets import LDOS, DOS, Density, fermi_function, \
-    AtomicForce, Target
-=======
 from .common import (
     Parameters,
     printout,
@@ -56,6 +44,5 @@
     Runner,
 )
 from .targets import LDOS, DOS, Density, fermi_function, AtomicForce, Target
->>>>>>> 26088dbe
 from .interfaces import MALA
 from .datageneration import TrajectoryAnalyzer, OFDFTInitializer