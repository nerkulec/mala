name: CPU tests

on:
  workflow_dispatch:
  pull_request:
    # Trigger on pull requests to master or develop that are
    # marked as "ready for review" (non-draft PRs)
    types:
      - opened
      - synchronize
      - reopened
      - ready_for_review
    branches:
      - master
      - develop
  push:
    # Trigger on pushes to master or develop and for git tag pushes
    branches:
      - master
      - develop
    tags:
      - v*

env:
  IMAGE_NAME: mala_conda_cpu
  IMAGE_REGISTRY: ghcr.io
  DOCKER_CACHE_PATH: cache/docker

jobs:
  build-docker-image-cpu:
    # do not trigger on draft PRs
    if: ${{ ! github.event.pull_request.draft }}
    # Build and push temporary Docker image to GitHub's container registry
    runs-on: ubuntu-22.04
    steps:
      - name: Check out repository
        uses: actions/checkout@v3

      - name: Set environment variables
        run: |
          # Change all uppercase letters to lowercase
          IMAGE_REPO=$IMAGE_REGISTRY/$(echo $GITHUB_REPOSITORY_OWNER | tr '[A-Z]' '[a-z]')

          # Create environment variable to which any subsequent steps inside this workflow's job have access
          echo "IMAGE_REPO=$IMAGE_REPO" >> $GITHUB_ENV
          echo "IMAGE_REPO=$IMAGE_REPO"

      - name: Restore cache
        uses: actions/cache@v3
        id: cache-docker
        with:
          path: ${{ env.DOCKER_CACHE_PATH }}
          key: ${{ github.run_id }}

      - name: Check existence of Docker tar archive
        id: check_file
        run: |
          if [[ -f "$DOCKER_CACHE_PATH/docker-image.tar.gz" ]]; then
            echo "FILE_EXISTS=true" >> $GITHUB_OUTPUT
          else
            echo "FILE_EXISTS=false" >> $GITHUB_OUTPUT
          fi

      - name: Pull latest image from container registry
        run: docker pull $IMAGE_REPO/$IMAGE_NAME || true

      - name: Build temporary Docker image
        run: |
          if [[ "${{ steps.check_file.outputs.FILE_EXISTS }}" == 'true' ]]
          then
            docker load -i $DOCKER_CACHE_PATH/docker-image.tar.gz
            CACHE=$IMAGE_NAME:$GITHUB_RUN_ID
          else
            CACHE=$IMAGE_REPO/$IMAGE_NAME:latest
          fi

          docker build . --file Dockerfile --tag $IMAGE_NAME:local --cache-from=$CACHE --build-arg DEVICE=cpu

          # Show images
          docker images --filter=reference=$IMAGE_NAME --filter=reference=$IMAGE_REPO/$IMAGE_NAME

          # Get image IDs (hash of the local image JSON configuration) and check if images are equal
          IMAGE_ID_OLD=$(docker images --format "{{.ID}}" --no-trunc --filter=reference=$IMAGE_REPO/$IMAGE_NAME:latest)
          IMAGE_ID_NEW=$(docker images --format "{{.ID}}" --no-trunc --filter=reference=$IMAGE_NAME:local)

          echo "IMAGE_ID_OLD=$IMAGE_ID_OLD" >> $GITHUB_ENV
          echo "IMAGE_ID_NEW=$IMAGE_ID_NEW" >> $GITHUB_ENV

          if [[ "$IMAGE_ID_OLD" == "$IMAGE_ID_NEW" ]]
          then
            echo "Image IDs are equal"; DOCKER_TAG=latest
          else
            echo "Image IDs are different"; DOCKER_TAG=$GITHUB_RUN_ID
          fi

          # Environment variable DOCKER_TAG references the image in subsequent jobs
          echo "DOCKER_TAG=$DOCKER_TAG" >> $GITHUB_ENV

      - name: Tag and save temporary built Docker image
        # If temporary image is different from latest on ghcr.io
        if: env.IMAGE_ID_OLD != env.IMAGE_ID_NEW
        run: |
          mkdir -p $DOCKER_CACHE_PATH

          # Use GITHUB_RUN_ID, a unique number for each workflow run within a repository as a temporary Docker tag
          docker tag $IMAGE_NAME:local $IMAGE_NAME:$GITHUB_RUN_ID

          # Save Docker image locally
          docker save $IMAGE_NAME:$GITHUB_RUN_ID -o $DOCKER_CACHE_PATH/docker-image.tar
          pigz -f -v --fast $DOCKER_CACHE_PATH/docker-image.tar

    outputs:
      # Make variables available to all downstream jobs that depend on this job
      image-repo: ${{ env.IMAGE_REPO }}
      docker-tag: ${{ env.DOCKER_TAG }}

  cpu-tests:
    needs: build-docker-image-cpu
    runs-on: ubuntu-20.04
    env:
      IMAGE_REPO: ${{ needs.build-docker-image-cpu.outputs.image-repo }}
      DOCKER_TAG: ${{ needs.build-docker-image-cpu.outputs.docker-tag }}
    steps:
      - name: "Prepare environment: Restore cache"
        if: env.DOCKER_TAG != 'latest'
        uses: actions/cache@v3
        id: cache-docker
        with:
          path: ${{ env.DOCKER_CACHE_PATH }}
          key: ${{ github.run_id }}

      - name: "Prepare environment: Load Docker image from cache"
        if: env.DOCKER_TAG != 'latest'
        run: docker load -i $DOCKER_CACHE_PATH/docker-image.tar.gz

      - name: "Prepare environment: Pull latest image from container registry"
        if: env.DOCKER_TAG == 'latest'
        run: |
          docker pull $IMAGE_REPO/$IMAGE_NAME:latest
          docker image tag $IMAGE_REPO/$IMAGE_NAME:latest $IMAGE_NAME:latest

      - name: "Prepare environment: Run Docker container"
        run: |
          # Make the github workspace (i.e. checked out mala repository) available inside Docker container by binding it to /home via -v
          docker run -i -d --rm --name mala-cpu -v ${{ github.workspace }}:/home -w /home $IMAGE_NAME:$DOCKER_TAG /bin/bash &

          # Wait for Docker container to come online
          wait

          # Check running docker container
          docker ps

          # Check if docker container is running
          [[ $(docker inspect --format '{{json .State.Running}}' mala-cpu) == 'true' ]]

      - name: Check out repository (mala)
        uses: actions/checkout@v3

      - name: Install mala package
        # Exec all commands inside the mala-cpu container
        shell: 'bash -c "docker exec -i mala-cpu bash < {0}"'
        run: |
          # epxort Docker image Conda environment for a later comparison
          conda env export -n mala-cpu > env_1.yml

          # install mala package
          pip --no-cache-dir install -e .[opt,test] --no-build-isolation

      - name: Check if Conda environment meets the specified requirements
        shell: 'bash -c "docker exec -i mala-cpu bash < {0}"'
        run: |
          # export Conda environment _with_ mala package installed in it (and extra dependencies)
          conda env export -n mala-cpu > env_2.yml

          # if comparison fails, `install/mala_cpu_[base]_environment.yml` needs to be aligned with
          # `requirements.txt` and/or extra dependencies are missing in the Docker Conda environment
          diff env_1.yml env_2.yml

      - name: Download test data repository
        shell: 'bash -c "docker exec -i mala-cpu bash < {0}"'
        run: |
          # Download test data repository from RODARE. If the version changes
          # this URL has to be adapted (the number after /record/ and the
          # version have to be incremented)
<<<<<<< HEAD
          wget "https://rodare.hzdr.de/record/3004/files/mala-project/test-data-1.8.1.zip"
=======
          wget "https://rodare.hzdr.de/record/2999/files/mala-project/test-data-1.8.0.zip"
>>>>>>> 8f9fbbae

          # Once downloaded, we have to unzip the file. The name of the root
          # folder in the zip file has to be updated for data repository
          # updates as well - the string at the end is the hash of the data
          # repository commit.
<<<<<<< HEAD
          unzip -q test-data-1.8.1.zip
          mv mala-project-test-data-741eda6 mala_data
=======
          unzip -q test-data-1.8.0.zip
          mv mala-project-test-data-d5694c7  mala_data
>>>>>>> 8f9fbbae

      - name: Test mala
        shell: 'bash -c "docker exec -i mala-cpu bash < {0}"'
        run: MALA_DATA_REPO=$(pwd)/mala_data pytest -m "not examples" --disable-warnings

  retag-docker-image-cpu:
    needs: [cpu-tests, build-docker-image-cpu]
    runs-on: ubuntu-22.04
    permissions:
      packages: write
    env:
      IMAGE_REPO: ${{ needs.build-docker-image-cpu.outputs.image-repo }}
      DOCKER_TAG: ${{ needs.build-docker-image-cpu.outputs.docker-tag }}
    # Trigger on pushes to master or develop (this includes _merged_ PRs) only if Docker image has changed and on git tag pushes
    # NOTE: The `env` context is not available for workflow key `jobs.<job_id>.if`.
    if: |
      ((contains(github.ref_name, 'develop') || contains(github.ref_name, 'master')) && needs.build-docker-image-cpu.outputs.docker-tag != 'latest')
      || startsWith(github.ref, 'refs/tags/')
    steps:
      - name: Check out repository
        uses: actions/checkout@v3

      - name: "Prepare environment: Restore cache"
        if: env.DOCKER_TAG != 'latest'
        uses: actions/cache@v3
        id: cache-docker
        with:
          path: ${{ env.DOCKER_CACHE_PATH }}
          key: ${{ github.run_id }}

      - name: "Prepare environment: Load Docker image from cache"
        if: env.DOCKER_TAG != 'latest'
        run: docker load -i $DOCKER_CACHE_PATH/docker-image.tar.gz

      - name: "Prepare environment: Pull latest image from container registry"
        if: env.DOCKER_TAG == 'latest'
        run: docker pull $IMAGE_REPO/$IMAGE_NAME:latest

      - name: Tag Docker image
        run: |
          # Execute on change of Docker image
          if [[ "$DOCKER_TAG" != 'latest' ]]; then
            GIT_SHA=${GITHUB_REF_NAME}-$(git rev-parse --short "$GITHUB_SHA")
            echo "GIT_SHA=$GIT_SHA"

            docker tag $IMAGE_NAME:$GITHUB_RUN_ID $IMAGE_REPO/$IMAGE_NAME:latest
            docker tag $IMAGE_NAME:$GITHUB_RUN_ID $IMAGE_REPO/$IMAGE_NAME:$GIT_SHA
          fi

          # Execute on push of git tag
          if ${{ startsWith(github.ref, 'refs/tags/') }}; then
            GIT_TAG=$(echo "${{ github.ref_name }}" | sed -e 's/^v//')
            echo "GIT_TAG=$GIT_TAG"

            docker tag $IMAGE_REPO/$IMAGE_NAME:latest $IMAGE_REPO/$IMAGE_NAME:$GIT_TAG
          fi

      - name: Log into container registry
        # Authentication required for pushing images
        run: echo "${{ secrets.GITHUB_TOKEN }}" | docker login ghcr.io -u ${{ github.actor }} --password-stdin

      - name: Push Docker image
        run: docker push $IMAGE_REPO/$IMAGE_NAME --all-tags<|MERGE_RESOLUTION|>--- conflicted
+++ resolved
@@ -182,23 +182,14 @@
           # Download test data repository from RODARE. If the version changes
           # this URL has to be adapted (the number after /record/ and the
           # version have to be incremented)
-<<<<<<< HEAD
           wget "https://rodare.hzdr.de/record/3004/files/mala-project/test-data-1.8.1.zip"
-=======
-          wget "https://rodare.hzdr.de/record/2999/files/mala-project/test-data-1.8.0.zip"
->>>>>>> 8f9fbbae
 
           # Once downloaded, we have to unzip the file. The name of the root
           # folder in the zip file has to be updated for data repository
           # updates as well - the string at the end is the hash of the data
           # repository commit.
-<<<<<<< HEAD
           unzip -q test-data-1.8.1.zip
           mv mala-project-test-data-741eda6 mala_data
-=======
-          unzip -q test-data-1.8.0.zip
-          mv mala-project-test-data-d5694c7  mala_data
->>>>>>> 8f9fbbae
 
       - name: Test mala
         shell: 'bash -c "docker exec -i mala-cpu bash < {0}"'
